--- conflicted
+++ resolved
@@ -1,21 +1,4 @@
 <?php
-<<<<<<< HEAD
-if (Vsm\VsmHelperTools\Helper\EnvHelper::isFrontend()) {
-    // Frontend logic if needed
-}
-?>
-
-<div <?php echo $this->cssID; ?> class="content--element <?php echo $this->class; ?>">
-    <div class="ce--inner">
-
-        <div class="row gy-2 gx-5">
-            <?php foreach ($this->contacts as $contact): ?>
-                <div class="col-lg-6 col-xl-auto" data-animation="<?= $this->animation_type; ?>">
-                    <div class="contact-card d-flex ">
-                        <?php if ($contact->image): ?>
-                            <div class="contact-image">
-                                <?= Vsm\VsmHelperTools\Helper\ImageHelper::generateImageHTML($contact->image, null, $contact->name, $this->size, "rounded-circle", false, false); ?>
-=======
 
 use Vsm\VsmHelperTools\Helper\EnvHelper;
 use Vsm\VsmHelperTools\Helper\HeadlineHelper;
@@ -103,37 +86,12 @@
                                         ><i class="fal fa-phone"></i> <?= $partner->phone; ?></a>
                                     </p>
                                 <?php endif; ?>
->>>>>>> 9f53c419
                             </div>
-                        <?php endif; ?>
+                        </div>
+                    <?php endforeach; ?>
+                </div>
+            </div>
 
-                        <div class="contact-info ms-3">
-                            <h3 class="h6 contact-title mb-1"><?= $contact->title; ?>:</h3>
-                            <p class="contact-name mb-1"><?= $contact->name; ?></p>
-                            <?php if ($contact->email_link): ?>
-                                <p class="contact-email mb-1">
-                                    <a href="mailto:<?= $contact->email_link; ?>" class="text-nowrap">
-                                        <i style="width: 25px;" class="fass fa-envelope"></i>
-                                        <span class="text-body text-decoration-underline">Write a message</span>
-                                    </a>
-                                </p>
-                            <?php endif; ?>
-                            <?php if ($contact->phone): ?>
-                                <p class="contact-phone mb-0">
-                                    <a href="tel:<?= $contact->phone; ?>" class="text-nowrap">
-                                        <i style="width: 25px;" class="fass fa-phone"></i>
-                                        <span class="text-body"><?= $contact->phone; ?></span>
-                                    </a>
-                                </p>
-                            <?php endif; ?>
-
-                            <?= Vsm\VsmHelperTools\Helper\ButtonHelper::generateButtonHTML($contact->buttons, "mt-3"); ?>
-
-
-                        </div>
-                    </div>
-                </div>
-            <?php endforeach; ?>
         </div>
     </div>
 </div>
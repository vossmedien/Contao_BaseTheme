<?php
// Helfer für die Headline generieren
// generateHeadlineHTML($topline, $headline, $subline, $headlineType, $animation = null, $headlineClass = null, $onlystyle = false, $additionalAttributes = null)

use Contao\StringUtil; // Hinzufügen für binToUuid
use Vsm\VsmHelperTools\Helper\EnvHelper; // Hinzufügen für Frontend-Check
use Vsm\VsmHelperTools\Helper\ImageHelper; // Hinzufügen für Bildgenerierung

// Animation für Headline-Element nur setzen, wenn 1-spaltig oder wenn 2-spaltig & Headline oben
$headlineElementAnimation = null;
if (!$this->two_columns || $this->headline_above_columns) {
    $headlineElementAnimation = $this->animation_type_headline;
}

$headlineHTML = Vsm\VsmHelperTools\Helper\HeadlineHelper::generateHeadlineHTML(
    $this->topline,
    $this->headline,
    $this->subline,
    $this->headline_type,
    $headlineElementAnimation, // Animation für das Headline-Element selbst (nur wenn relevant)
    null,
    (bool)$this->onlystyle,
    null
);

// Helfer für die Buttons generieren
$buttonsHTML = '';
if (!empty($this->buttons)) {
    $buttonsHTML = Vsm\VsmHelperTools\Helper\ButtonHelper::generateButtonHTML($this->buttons);
}

// Standardwerte und Berechnungen für zweispaltiges Layout
$colWidthContent = '50';
$bsColContent = 6;
$bsColHeadline = 6;
$orderContentClass = 'order-1';
$orderHeadlineClass = 'order-2';

// Bilddaten vorbereiten
$imagesData = [];
$imageUuids = [];
if ($this->add_images && !empty($this->multiSRC)) {
    $unserialized = StringUtil::deserialize($this->multiSRC);
    if (is_array($unserialized)) {
        $imageUuids = $unserialized;

        // Filterung bleibt wichtig, falls ungültige Einträge oder Verzeichnisse dabei sind
        $imageUuids = array_filter($imageUuids, function ($uuid) {
            if (!is_string($uuid) || strlen($uuid) !== 36) { // Grundlegende UUID-String-Prüfung
                return false;
            }
            $file = \Contao\FilesModel::findByUuid($uuid);
            return $file !== null && $file->type === 'file';
        });
    }
}

$hasImages = !empty($imageUuids);
$rand = rand(1, 1000); // Zufällige ID für Lightbox/Slider
$spacingClass = $this->image_spacing_class ?: 'mb-1'; // Abstandsklasse holen oder Fallback
$totalImages = count($imageUuids);

if ($this->two_columns) {
    $colWidthContent = $this->column_width_content ?? '50'; // Standard 50%
    $colWidthContentInt = (int)$colWidthContent;
    $colWidthHeadlineInt = 100 - $colWidthContentInt;

    // Bootstrap Spaltenklassen berechnen (Basis ist 12)
    $bsColContent = round(12 * ($colWidthContentInt / 100));
    // Sicherstellen, dass die Summe 12 ergibt und keine Spalte 0 ist
    $bsColContent = max(1, min(11, $bsColContent));
    $bsColHeadline = 12 - $bsColContent;

    // Klassen für Spaltenreihenfolge basierend auf der Auswahl 'column_order'
    $orderHeadlineClass = 'order-lg-1 order-1'; // Standard: HL Mobil, HL Desktop
    $orderContentClass = 'order-lg-2 order-2'; // Standard: CO Mobil, CO Desktop

    switch ($this->column_order) {
        case 'hl_co': // Mobil: HL, Desktop: CO
            $orderHeadlineClass = 'order-lg-2 order-1';
            $orderContentClass = 'order-lg-1 order-2';
            break;
        case 'co_hl': // Mobil: CO, Desktop: HL
            $orderHeadlineClass = 'order-lg-1 order-2';
            $orderContentClass = 'order-lg-2 order-1';
            break;
        case 'co_co': // Mobil: CO, Desktop: CO
            $orderHeadlineClass = 'order-lg-2 order-2';
            $orderContentClass = 'order-lg-1 order-1';
            break;
        // Fall 'hl_hl' ist der Standard und bereits gesetzt
    }

    // Wenn Headline oben, bekommt sie dort die Animation
    if($this->headline_above_columns) {
         $headlineHTML = Vsm\VsmHelperTools\Helper\HeadlineHelper::generateHeadlineHTML(
            $this->topline,
            $this->headline,
            $this->subline,
            $this->headline_type,
            $this->animation_type_headline, // Animation hier, wenn Headline oben
            null,
<<<<<<< HEAD
            false,
            $this->desc ? "" : "mb-0"
        ); ?>
=======
            (bool)$this->onlystyle,
            null
        );
    }

}

>>>>>>> b0639fca


// Kopfbild vorbereiten
$headerImageHTML = '';
if ($this->add_header_image && $this->header_image) {
    // fileTree mit fieldType=radio speichert UUID direkt (nicht serialisiert)


        $headerImageHTML = Vsm\VsmHelperTools\Helper\ImageHelper::generateImageHTML(
            $this->header_image,
            null, // Kein Alt-Text aus Headline
            null, // Keine Beschreibung
            $this->header_image_size, // Gewählte Bildgröße
            null, // Keine CSS-Klasse extra
            false, // Korrektur: Auf true geändert, um Figure/Picture zu erzwingen
            false // Keine Lightbox per Default (kann man anpassen)
        );

}

?>

<div  <?php echo $this->cssID; ?> class="content--element  <?php echo $this->class; ?> <?php if ($this->two_columns): ?>layout-two-columns<?php else: ?>layout-one-column<?php endif; ?>">
    <div class="ce--inner">

        <?php // --- Kopfbild Ausgabe --- ?>
        <?php if ($headerImageHTML): ?>
            <div class="header-image mb-3 mb-lg-5">
                <?= $headerImageHTML; ?>
            </div>
        <?php endif; ?>

        <?php if ($this->two_columns): ?>
            <?php // --- ZWEISPALTIG --- ?>

            <?php if ($this->headline_above_columns): ?>
                 <div class="headline-above-columns">
                     <?= $headlineHTML; // Headline oberhalb der Spalten (mit Animation) ?>
                 </div>
            <?php endif; ?>

            <?php // Container um die Row, falls Checkbox aktiv ?>
            <?php if ($this->wrap_columns_in_container): ?><div class="container"><?php endif; ?>

            <div class="row g-2 <?php if ($this->column_vertical_alignment): ?><?= $this->column_vertical_alignment ?><?php endif; ?>">

                <?php // --- Headlinespalte --- ?>
                <?php
                    // Animation für die Headlinespalte (wenn 2. Inhalt aktiv UND Headline *in* der Spalte ist)
                    $headlineColumnAnimation = $this->animation_type_headline_column;
                ?>
                <div  class="col-12 col-lg-<?= $bsColHeadline; ?> <?= $orderHeadlineClass; ?> <?php if ($this->headline_column_css_class): ?><?= $this->headline_column_css_class ?><?php endif; ?>">
                     <div class="headline-column">
                        <?php if (!$this->headline_above_columns): ?>
                            <?= $headlineHTML; // Headline in der Spalte (ohne Animation vom Helper) ?>
                        <?php endif; ?>

                        <?php if ($this->add_second_content && $this->second_content): ?>
                            <div data-animation="<?= $headlineColumnAnimation; ?>" class="text">
                                <?= $this->second_content; ?>
                            </div>
                        <?php endif; ?>
                     </div>
                </div>

                <?php // --- Textspalte --- ?>
                <div  class="col-12 col-lg-<?= $bsColContent; ?> <?= $orderContentClass; ?> <?php if ($this->content_column_css_class): ?><?= $this->content_column_css_class ?><?php endif; ?>">
                    <div class="content-column">
                        <?php if ($this->desc): ?>
                            <div class="text" data-animation="<?= $this->animation_type_content; ?>">
                                <?= $this->desc; ?>
                            </div>
                        <?php endif; ?>

                        <?php // --- Bilder Logik Start --- ?>
                        <?php if ($hasImages): ?>
                            <div class="images-section   <?php if (!$headerImageHTML): ?>header-image<?php endif;?>">
                                <?php // --- Slider/Listen Container (HTML wird immer gerendert, JS entscheidet) --- ?>
                                <div class="ce--content-slider content-slider-in-headline <?php if ($this->show_pagination): ?>with-pagination<?php endif; ?> <?php if ($totalImages > 1) : ?>is-slider<?php endif; ?>"
                                     data-slider-id="<?= $this->id; ?>_<?= $rand; ?>"
                                     data-deactivate-slider="<?= $this->deactivate_slider ?: '' ?>"
                                     data-image-count="<?= $totalImages ?>">
                                    <?php if ($this->open_lightbox): ?>
                                    <script type="text/javascript" defer>
                                        document.addEventListener('DOMContentLoaded', function () {
                                            if (typeof VenoBox === 'function') {
                                                new VenoBox({
                                                    selector: ".lightbox_<?= $this->id;?>_<?= $rand;?>",
                                                    infinigall: true,
                                                    maxWidth: '95%',
                                                    numeration: true,
                                                    spinner: 'flow',
                                                    initialScale: 0.9,
                                                    transitionSpeed: 200,
                                                    fitView: true,
                                                });
                                            }
                                        });
                                    </script>
                                    <?php endif; ?>

                                    <div class="image-container content-slider_<?= $this->id; ?>_<?= $rand; ?>">
                                        <div class="image-list-wrapper align-items-center">
                                            <?php foreach ($imageUuids as $index => $uuid) : ?>
                                                <?php $isLast = ($index === $totalImages - 1); ?>
                                                <div class="image-list-item text-center" data-animation="<?php if ($this->slide_animation_type) : ?><?php echo $this->slide_animation_type; ?><?php endif; ?>">
                                                    <?= ImageHelper::generateImageHTML($uuid, null, null, $this->headline_image_size, null, false, $this->open_lightbox ? $this->id.'_'.$rand : ""); ?>
                                                </div>
                                            <?php endforeach; ?>
                                        </div>
                                    </div>

                                    <?php if ($totalImages > 1) : // Controls nur bei mehr als 1 Bild ?>
                                        <?php if ($this->show_pagination): ?>
                                            <div class="swiper-pagination content-slider_<?= $this->id; ?>_<?= $rand; ?>"></div>
                                        <?php endif; ?>
                                        <?php if ($this->show_arrows): ?>
                                            <div class="swiper-button-prev content-slider_<?= $this->id; ?>_<?= $rand; ?>"></div>
                                            <div class="swiper-button-next content-slider_<?= $this->id; ?>_<?= $rand; ?>"></div>
                                        <?php endif; ?>
                                    <?php endif; ?>
                                </div>
                            </div>
                        <?php endif; ?>
                         <?php // --- Bilder Logik Ende --- ?>

                        <?php if ($buttonsHTML): ?>
                            <div class="buttons mt-3">
                                <?= $buttonsHTML; ?>
                            </div>
                        <?php endif; ?>
                    </div>
                </div>
            </div>

            <?php // Schließendes Div für den Container ?>
            <?php if ($this->wrap_columns_in_container): ?></div><?php endif; ?>

        <?php else: ?>
            <?php // --- EINSPALTIG --- ?>
            <?= $headlineHTML; // Headline mit Animation (kommt vom Helper) ?>

            <?php if ($this->desc): ?>
                <div data-animation="<?= $this->animation_type_content;?>" class="text">
                    <?= $this->desc; ?>
                </div>
            <?php endif; ?>

            <?php // --- Bilder Logik Start (Einspaltig) --- ?>
            <?php if ($hasImages): ?>
                <div class="images-section mt-3">
                     <?php // --- Slider/Listen Container (HTML wird immer gerendert, JS entscheidet) --- ?>
                     <div class="ce--content-slider content-slider-in-headline <?php if ($this->show_pagination): ?>with-pagination<?php endif; ?> <?php if ($totalImages > 1) : ?>is-slider<?php endif; ?>"
                         data-slider-id="<?= $this->id; ?>_<?= $rand; ?>"
                         data-deactivate-slider="<?= $this->deactivate_slider ?: '' ?>"
                         data-image-count="<?= $totalImages ?>">
                        <?php if ($this->open_lightbox): ?>
                        <script type="text/javascript" defer>
                            document.addEventListener('DOMContentLoaded', function () {
                                if (typeof VenoBox === 'function') {
                                    new VenoBox({
                                        selector: ".lightbox_<?= $this->id;?>_<?= $rand;?>",
                                        infinigall: true,
                                        maxWidth: '95%',
                                        numeration: true,
                                        spinner: 'flow',
                                        initialScale: 0.9,
                                        transitionSpeed: 200,
                                        fitView: true,
                                    });
                                }
                            });
                        </script>
                        <?php endif; ?>

                        <div class="image-container content-slider_<?= $this->id; ?>_<?= $rand; ?>">
                            <div class="image-list-wrapper align-items-center">
                                <?php foreach ($imageUuids as $index => $uuid) : ?>
                                    <?php $isLast = ($index === $totalImages - 1); ?>
                                    <div class="image-list-item text-center" data-animation="<?php if ($this->slide_animation_type) : ?><?php echo $this->slide_animation_type; ?><?php endif; ?>">
                                        <?= ImageHelper::generateImageHTML($uuid, null, null, $this->headline_image_size, null, false, $this->open_lightbox ? $this->id.'_'.$rand : ""); ?>
                                    </div>
                                <?php endforeach; ?>
                            </div>
                        </div>

                        <?php if ($totalImages > 1) : // Controls nur bei mehr als 1 Bild ?>
                            <?php if ($this->show_pagination): ?>
                                <div class="swiper-pagination content-slider_<?= $this->id; ?>_<?= $rand; ?>"></div>
                            <?php endif; ?>
                            <?php if ($this->show_arrows): ?>
                                <div class="swiper-button-prev content-slider_<?= $this->id; ?>_<?= $rand; ?>"></div>
                                <div class="swiper-button-next content-slider_<?= $this->id; ?>_<?= $rand; ?>"></div>
                            <?php endif; ?>
                        <?php endif; ?>
                    </div>
                </div>
            <?php endif; ?>
            <?php // --- Bilder Logik Ende (Einspaltig) --- ?>

            <?php if ($buttonsHTML): ?>
                 <div class="buttons mt-3">
                    <?= $buttonsHTML; ?>
                 </div>
            <?php endif; ?>

        <?php endif; ?>

    </div>
</div>

<?php // --- Swiper JS Initialisierung --- ?>
<?php // Angepasst: JS wird geladen, wenn Bilder vorhanden sind ?>
<?php if ($this->add_images && EnvHelper::isFrontend()): ?>
<script type="text/javascript">
    window.addEventListener('DOMContentLoaded', function() {
        const sliderContainers = document.querySelectorAll('.ce--content-slider[data-slider-id][data-deactivate-slider]');
        const swiperInstances = {}; // Zum Speichern erstellter Instanzen

        // Debounce Funktion (verhindert zu häufige Ausführung bei Resize)
        function debounce(func, wait) {
            let timeout;
            return function executedFunction(...args) {
                const later = () => {
                    clearTimeout(timeout);
                    func(...args);
                };
                clearTimeout(timeout);
                timeout = setTimeout(later, wait);
            };
        }

        // Funktion zum Aktualisieren des Anzeigemodus (Slider oder Liste)
        function updateDisplayMode(outerContainer) {
            const sliderId = outerContainer.getAttribute('data-slider-id');
            const deactivateOption = outerContainer.getAttribute('data-deactivate-slider');
            const imageCount = parseInt(outerContainer.getAttribute('data-image-count') || '0', 10);
            const imageContainerSelector = '.image-container.content-slider_' + sliderId;
            const imageContainerElement = outerContainer.querySelector(imageContainerSelector);

            if (!imageContainerElement || typeof Swiper === 'undefined') {
                 // Fehlermeldungen bleiben wie zuvor
                return;
            }

            const wrapperElement = imageContainerElement.querySelector('.image-list-wrapper');
            const itemElements = imageContainerElement.querySelectorAll('.image-list-item');
            const spacing = "<?= $spacingClass ?>";

            // Funktion zur Prüfung, ob Swiper initialisiert werden soll
            function shouldInitializeSwiper() {
                // Nur initialisieren, wenn mehr als 1 Bild vorhanden ist
                if (imageCount <= 1) {
                    return false;
                }
                const currentWidth = window.innerWidth;
                const isMobile = currentWidth < 992;
                if (deactivateOption === 'both') return false;
                if (deactivateOption === 'desktop' && !isMobile) return false;
                if (deactivateOption === 'mobile' && isMobile) return false;
                return true;
            }

             // ---- Logik Start ----
            const initialize = shouldInitializeSwiper();

            // Bestehende Swiper-Instanz zerstören, falls vorhanden
            if (swiperInstances[sliderId]) {
                swiperInstances[sliderId].destroy(true, true);
                delete swiperInstances[sliderId];
            }

            if (initialize) {
                // --- Swiper initialisieren ---
                imageContainerElement.classList.add('swiper');
                if (wrapperElement) wrapperElement.classList.add('swiper-wrapper');
                itemElements.forEach(item => {
                    item.classList.add('swiper-slide');
                    if (spacing && item.classList.contains(spacing)) {
                        item.classList.remove(spacing);
                    }
                });

                // Lazy Loading Funktionen (unverändert)
                 function updateLazyLoading() {
                     if (window.VSM && window.VSM.lazyMediaLoader) {
                        document.querySelectorAll(imageContainerSelector + ' img[data-src], ' + imageContainerSelector + ' video[data-src], ' + imageContainerSelector + ' video.lazy').forEach(element => {
                            window.VSM.lazyMediaLoader.handleNewElement(element);
                        });
                    }
                }

                function updateLazyLoadingForSwiper(swiper) {
                    if (window.VSM && window.VSM.lazyMediaLoader) {
                        swiper.slides.forEach(slide => {
                            const imageElement = slide.querySelector('img, video');
                            if (imageElement) {
                                window.VSM.lazyMediaLoader.handleNewElement(imageElement);
                            }
                        });
                    }
                }

                // Swiper Instanz erstellen
                const newSwiperInstance = new Swiper(imageContainerSelector, {
                    direction: 'horizontal',
                    loop: <?php echo $this->loop ? 'true' : 'false'; ?>,
                    lazy: false,
                    spaceBetween: <?= !empty($this->space_between) && is_numeric($this->space_between) ? intval($this->space_between) : 30; ?>,
                    speed: <?= !empty($this->transition_time) && is_numeric($this->transition_time) ? intval($this->transition_time) : 1500; ?>,
                    effect: <?php echo $this->slide_effect ? "'$this->slide_effect'" : "'slide'"; ?>,
                    <?php if ($this->autoplay): ?>
                    autoplay: {
                        delay: <?= !empty($this->autoplay_time) && is_numeric($this->autoplay_time) ? intval($this->autoplay_time) : 3000; ?>,
                        disableOnInteraction: false,
                    },
                    <?php endif; ?>
                    autoHeight: false,
                    <?php if ($this->slide_effect == "coverflow"): ?>
                    coverflowEffect: {
                        rotate: 50, stretch: 0, depth: 100, modifier: 1, slideShadows: true,
                    },
                    <?php endif; ?>
                    <?php if ($this->slide_effect == "fade"): ?>
                    fadeEffect: { crossFade: true },
                    <?php endif; ?>
                    navigation: {
                        nextEl: imageContainerSelector + '.swiper-button-next',
                        prevEl: imageContainerSelector + '.swiper-button-prev',
                    },
                    pagination: {
                        el: imageContainerSelector + '.swiper-pagination',
                        clickable: true,
                    },
                    <?php
                        $slidesPerView = $this->slides_per_view ?: "'auto'";
                        $slidesPerViewMobile = $this->slides_per_view_mobile ?: 1;
                    ?>
                    slidesPerView: <?= is_numeric($slidesPerViewMobile) ? intval($slidesPerViewMobile) : 1 ?>,
                    breakpoints: {
                        992: {
                            slidesPerView: <?= is_numeric($slidesPerView) ? floatval($slidesPerView) : (is_string($slidesPerView) ? $slidesPerView : "'auto'") ?>,
                        }
                    },
                    on: {
                        init: function () {
                            updateLazyLoadingForSwiper(this);
                            updateLazyLoading();
                        },
                        slideChange: function () {
                            updateLazyLoadingForSwiper(this);
                            updateLazyLoading();
                            document.dispatchEvent(new CustomEvent('swiper:slideChange', { detail: {swiper: this} }));
                        }
                    }
                });
                swiperInstances[sliderId] = newSwiperInstance; // Neue Instanz speichern
                outerContainer.querySelectorAll('.swiper-pagination, .swiper-button-prev, .swiper-button-next').forEach(el => el.style.display = ''); // Controls anzeigen

            } else {
                // --- Liste darstellen ---
                imageContainerElement.classList.remove('swiper');
                if (wrapperElement) wrapperElement.classList.remove('swiper-wrapper');
                itemElements.forEach((item, index) => {
                    item.classList.remove('swiper-slide');
                    item.style.display = 'block';
                    const isLast = index === itemElements.length - 1;
                    if (!isLast && spacing && spacing.startsWith('mb-')) {
                        item.classList.add(spacing);
                    } else if (spacing && item.classList.contains(spacing)) {
                        item.classList.remove(spacing);
                    }
                });
                outerContainer.querySelectorAll('.swiper-pagination, .swiper-button-prev, .swiper-button-next').forEach(el => el.style.display = 'none'); // Controls ausblenden
            }
        }

        // Initialer Durchlauf beim Laden
        sliderContainers.forEach(container => updateDisplayMode(container));

        // Event Listener für Resize hinzufügen
        const debouncedResizeHandler = debounce(() => {
            sliderContainers.forEach(container => updateDisplayMode(container));
        }, 250); // 250ms Verzögerung
        window.addEventListener('resize', debouncedResizeHandler);

    });
</script>
<?php endif; ?>
<?php // --- Ende Swiper JS Initialisierung --- ?><|MERGE_RESOLUTION|>--- conflicted
+++ resolved
@@ -100,11 +100,6 @@
             $this->headline_type,
             $this->animation_type_headline, // Animation hier, wenn Headline oben
             null,
-<<<<<<< HEAD
-            false,
-            $this->desc ? "" : "mb-0"
-        ); ?>
-=======
             (bool)$this->onlystyle,
             null
         );
@@ -112,7 +107,6 @@
 
 }
 
->>>>>>> b0639fca
 
 
 // Kopfbild vorbereiten

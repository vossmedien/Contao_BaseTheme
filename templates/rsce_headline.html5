--- conflicted
+++ resolved
@@ -107,24 +107,13 @@
 
 }
 
-<<<<<<< HEAD
-=======
-
->>>>>>> 9f53c419
+
 
 // Kopfbild vorbereiten
 $headerImageHTML = '';
 if ($this->add_header_image && $this->header_image) {
     // fileTree mit fieldType=radio speichert UUID direkt (nicht serialisiert)
 
-<<<<<<< HEAD
-// Kopfbild vorbereiten
-$headerImageHTML = '';
-if ($this->add_header_image && $this->header_image) {
-    // fileTree mit fieldType=radio speichert UUID direkt (nicht serialisiert)
-
-=======
->>>>>>> 9f53c419
 
         $headerImageHTML = Vsm\VsmHelperTools\Helper\ImageHelper::generateImageHTML(
             $this->header_image,
@@ -145,11 +134,7 @@
 
         <?php // --- Kopfbild Ausgabe --- ?>
         <?php if ($headerImageHTML): ?>
-<<<<<<< HEAD
-            <div class="header-image mb-3 mb-lg-5">
-=======
             <div class="header-image mb-4 mb-md-gap">
->>>>>>> 9f53c419
                 <?= $headerImageHTML; ?>
             </div>
         <?php endif; ?>
@@ -264,15 +249,10 @@
             <?php // --- EINSPALTIG --- ?>
             <?= $headlineHTML; // Headline mit Animation (kommt vom Helper) ?>
 
-<<<<<<< HEAD
-            <?php if ($this->desc): ?>
-                <div data-animation="<?= $this->animation_type_content;?>" class="text">
-=======
 
 
             <?php if ($this->desc): ?>
                 <div <?php if($this->animation_type_content):?>data-animation="<?= $this->animation_type_content;?>"<?php endif;?> class="text">
->>>>>>> 9f53c419
                     <?= $this->desc; ?>
                 </div>
             <?php endif; ?>

<?php

use Vsm\VsmHelperTools\Helper\ButtonHelper;
use Vsm\VsmHelperTools\Helper\GlobalElementConfig;

//rsce_my_element_config.php
return array(
    'label' => array('Custom | Überschrift & Text (headline)', ''),
    'types' => array('content'),
    'contentCategory' => 'Custom',
    'moduleCategory' => 'miscellaneous',
    'standardFields' => array('cssID'),
    'wrapper' => array(
        'type' => 'none',
    ),
    'fields' => array(

        'header_image_options' => array(
            'label' => ['Kopfbild Optionen'],
            'inputType' => 'group',
        ),
        'add_header_image' => array(
            'label' => array('Kopfbild hinzufügen', 'Ein einzelnes Bild, das oberhalb des restlichen Inhalts angezeigt wird.'),
            'inputType' => 'checkbox',
            'eval' => array('tl_class' => 'w50 clr'),
        ),
        'header_image' => array(
            'label' => array('Kopfbild auswählen', ''),
            'inputType' => 'fileTree',
            'eval' => array(
                'multiple' => false,
                'fieldType' => 'radio', // Wichtig für einzelne Auswahl
                'filesOnly' => true,
                'extensions' => \Contao\Config::get('validImageTypes'),
                'tl_class' => 'clr'
            ),
            'dependsOn' => array(
                'field' => 'add_header_image',
            ),
        ),
        'header_image_size' => array(
            'label' => array('Bildgröße (Kopfbild)', ''),
            'inputType' => 'imageSize',
            'options' => \Contao\System::getContainer()->get('contao.image.sizes')->getAllOptions(),
            'reference' => &$GLOBALS['TL_LANG']['MSC'],
            'eval' => array(
                'rgxp' => 'digit',
                'includeBlankOption' => true,
                'tl_class' => 'w50'
            ),
            'dependsOn' => array(
                'field' => 'add_header_image',
            ),
        ),

        'layout_section_start' => array(
            'label' => ['Layout Optionen'],
            'inputType' => 'group',
        ),

        'two_columns' => array(
            'label' => array('Inhalte zwei-spaltig darstellen', ''),
            'inputType' => 'checkbox',
            'eval' => array('tl_class' => 'w50 clr', 'submitOnChange' => true),
        ),

        'wrap_columns_in_container' => array(
            'label' => array('Beide Spalten innerhalb eines Containers anzeigen', 'Fügt einen .container um die zweispaltige Darstellung hinzu.'),
            'inputType' => 'checkbox',
            'eval' => array('tl_class' => 'w50'), // Angepasst, damit es neben column_order passt
            'dependsOn' => array(
                'field' => 'two_columns',
            ),
        ),

        'column_width_content' => array(
            'label' => array('Spaltenbreite: Textspalte', 'Die Headlinespalte nimmt den restlichen Platz ein.'),
            'inputType' => 'select',
            'options' => array(
                '25' => '25%',
                '33' => '33%',
                '50' => '50%',
                '67' => '67%',
                '75' => '75%',
            ),
            'default' => '50',
            'eval' => array('tl_class' => 'w50'),
            'dependsOn' => array('field' => 'autoplay'),
        ),

        'headline_above_columns' => array(
            'label' => array('Headline oberhalb beider Spalten darstellen', ''),
            'inputType' => 'checkbox',
            'eval' => array('tl_class' => 'w50 clr'),
            'dependsOn' => array(
                'field' => 'two_columns',
            ),
        ),

        'column_order' => array(
            'label' => array('Spaltenreihenfolge', 'Bestimmt, welche Spalte auf Mobil bzw. Desktop zuerst angezeigt wird.'),
            'inputType' => 'select',
            'options' => array(
                'hl_hl' => 'Standard (Headline immer zuerst)',
                'hl_co' => 'Desktop: Inhalt zuerst',
                'co_hl' => 'Mobil: Inhalt zuerst',
                'co_co' => 'Mobil & Desktop: Inhalt zuerst',
            ),
            'default' => 'hl_hl',
            'eval' => array('tl_class' => 'w50 clr'),
            'dependsOn' => array(
                'field' => 'two_columns',
            ),
        ),

        'add_second_content' => array(
            'label' => array('Zweites Inhaltsfeld integrieren', ''),
            'inputType' => 'checkbox',
            'eval' => array('tl_class' => 'w50 clr'),
            'dependsOn' => array(
                'field' => 'two_columns',
            ),
        ),

        'animation_type_headline' => array(
            'label' => array('Animation: Headline', ''),
            'inputType' => 'select',
            'options' => GlobalElementConfig::getAnimations(),
            'eval' => array('tl_class' => 'clr')
        ),

        'onlystyle' => array(
            'label' => array('Nur als Überschrift darstellen', ''),
            'inputType' => 'checkbox',
            'eval' => array('tl_class' => ' clr '),
        ),

        'topline' => array(
            'label' => array('Topline', ''),
            'inputType' => 'text',
            'eval' => array('tl_class' => ' clr', 'allowHtml' => true),
        ),

        'headline' => array(
            'label' => array('Überschrift', ''),
            'inputType' => 'text',
            'eval' => array('tl_class' => 'w50'),
        ),

        'headline_type' => array(
            'label' => array('Typ der Überschrift', ''),
            'inputType' => 'select',
            'options' => array(
                'h1' => 'H1 (Haupt-Headline für SEO, darf nur 1x vorkommen)',
                'h2' => 'H2 (Sollte H1 thematisch untergeordnet sein)',
                'h3' => 'H3 (Sollte H2 thematisch untergeordnet sein)',
                'h4' => 'H4',
                'h5' => 'H5',
            ),
            'eval' => array('tl_class' => 'w50'),
        ),

        'subline' => array(
            'label' => array('Subline', ''),
            'inputType' => 'text',
            'eval' => array('tl_class' => 'clr', 'allowHtml' => true),

        ),

        'animation_type_headline_column' => array(
            'label' => array('Animation: Inhalt', 'Animiert den Inhalt (z.B. zweiten Text)'),
            'inputType' => 'select',
            'options' => GlobalElementConfig::getAnimations(),
            'eval' => array('tl_class' => 'clr'),
            'dependsOn' => array(
                'field' => 'add_second_content',
            ),
        ),

        'second_content' => array(
            'label' => array('Zusätzlicher Text (Headline-Spalte)', ''),
            'inputType' => 'textarea',
            'eval' => array('rte' => 'tinyMCE', 'tl_class' => 'clr'),
            'dependsOn' => array(
                'field' => 'add_second_content',
            ),
        ),

        'column_vertical_alignment' => array(
            'label' => array('Vertikale Ausrichtung der Spalten', 'Gilt nur bei zweispaltiger Ansicht.'),
            'inputType' => 'select',
            'options' => array(
                '' => 'Oben (Standard)',
                'align-items-center' => 'Mittig',
                'align-items-end' => 'Unten',
            ),
            'eval' => array('tl_class' => ' clr'),
            'dependsOn' => array(
                'field' => 'two_columns',
            ),
        ),

        'headline_column_css_class' => array(
            'label' => array('Zusätzliche CSS-Klasse für Headlinespalte', ''),
            'inputType' => 'text',
            'eval' => array('tl_class' => 'w50'),
            'dependsOn' => array(
                'field' => 'two_columns',
            ),
        ),

        'content_column_css_class' => array(
            'label' => array('Zusätzliche CSS-Klasse für Inhaltsspalte', ''),
            'inputType' => 'text',
            'eval' => array('tl_class' => 'w50 clr'),
            'dependsOn' => array(
                'field' => 'two_columns',
            ),
        ),

        'content_section_start' => array(
            'label' => ['Inhalts Optionen'],
            'inputType' => 'group',
        ),

        'desc' => array(
            'label' => array('Text (Textspalte)', 'optional'),
            'inputType' => 'textarea',
            'eval' => array('rte' => 'tinyMCE', 'tl_class' => 'clr'),
        ),

        'animation_type_content' => array(
            'label' => array('Animation: Textspalte', ''),
            'inputType' => 'select',
            'options' => GlobalElementConfig::getAnimations(),
            'eval' => array('tl_class' => 'w50 clr')
        ),

        'image_options_group' => array(
            'label' => ['Bild Optionen (Textspalte)'],
            'inputType' => 'group',
            'eval' => array('tl_class' => 'clr'),
        ),

        'add_images' => array(
            'label' => array('Bilder hinzufügen', ''),
            'inputType' => 'checkbox',
            'eval' => array('tl_class' => 'w50 clr'),
        ),

        'deactivate_slider' => array(
            'label' => array('Bildanzeige Modus', 'Wie sollen die Bilder dargestellt werden?'),
            'inputType' => 'select',
            'options' => array(
                '' => 'Slider (Standard)',
                'desktop' => 'Liste auf Desktop / Slider auf Mobile',
                'mobile' => 'Slider auf Desktop / Liste auf Mobile',
                'both' => 'Immer Liste',
            ),
            'eval' => array('tl_class' => ' clr'),
            'dependsOn' => array(
                'field' => 'add_images',
            ),
        ),

        'headline_image_size' => array(
            'label' => array('Bildgröße', 'Gilt für die hinzugefügten Bilder.'),
            'inputType' => 'imageSize',
            'options' => \Contao\System::getContainer()->get('contao.image.sizes')->getAllOptions(),
            'reference' => &$GLOBALS['TL_LANG']['MSC'],
            'eval' => array(
                'rgxp' => 'digit',
                'includeBlankOption' => true,
                'tl_class' => 'clr'
            ),
            'dependsOn' => array(
                'field' => 'add_images',
            ),
        ),

        'open_lightbox' => array(
            'label' => array('Bilder in Lightbox öffnen', ''),
            'inputType' => 'checkbox',
            'eval' => array('tl_class' => 'clr'),
            'dependsOn' => array(
                'field' => 'add_images',
            ),
        ),

        'multiSRC' => [
            'label' => ['Bilder', ''],
            'inputType' => 'fileTree',
            'eval' => array(
                'multiple' => true,
                'fieldType' => 'checkbox',
                'orderField' => 'orderSRC',
                'files' => true,
                'mandatory' => false,
                'isGallery' => true,
                'extensions' => 'jpg,jpeg,png,svg,webp',
            ),
            'dependsOn' => array(
                'field' => 'add_images',
            ),
        ],

        'image_spacing_class' => array(
            'label' => array('Abstandsklasse für Bilder (Listen-Ansicht)', 'Standard: mb-1. Wird beim letzten Bild nicht angewendet.'),
            'inputType' => 'text',
            'default' => 'mb-1',
            'eval' => array('tl_class' => 'clr'),
            'dependsOn' => array(
                'field' => 'deactivate_slider',
                'value' => array('desktop', 'mobile', 'both'),
            ),
        ),

        'slide_animation_type' => array(
            'label' => array('Art der Einblendeanimation der Bilder', 'Siehe https://animate.style/'),
            'inputType' => 'select',
            'options' => GlobalElementConfig::getAnimations(),
            'eval' => array('chosen' => 'true', 'tl_class' => 'w50 clr'),
        ),

        'slider_options_group' => array(
            'label' => ['Slider Optionen'],
            'inputType' => 'group',
            'dependsOn' => array(
                'field' => 'deactivate_slider',
                'value' => array('', 'desktop', 'mobile'),
            ),
            'eval' => array('tl_class' => 'clr'),
        ),

        'space_between' => array(
            'label' => array('Abstand zwischen den Slides in PX', 'Standard: 30'),
            'inputType' => 'text',
            'eval' => array('tl_class' => 'w50'),
        ),
        'slides_per_view' => array(
            'label' => array('Wie viele Slides sind sichtbar', 'Beispielsweise 1.5 um rechts und links eine Vorschau des nächsten Slides anzuzeigen'),
            'inputType' => 'text',
            'eval' => array('tl_class' => 'w50'),
        ),
        'slides_per_view_mobile' => array(
            'label' => array('Wie viele Slides sind sichtbar (mobile)', 'Standard: 1'),
            'inputType' => 'text',
            'eval' => array('tl_class' => 'w50'),
        ),
        'slide_effect' => array(
            'label' => array('Slide-Effekt', ''),
            'inputType' => 'select',
            'options' => array('slide' => 'Slide (Standard)', 'coverflow' => 'Coverflow', 'fade' => 'Fade', 'flip' => 'Flip', 'cube' => 'Cube',),
            'eval' => array('tl_class' => 'w50'),
        ),
        'transition_time' => array(
            'label' => array('Animationszeit in ms', 'Standard: 1500'),
            'inputType' => 'text',
            'eval' => array('tl_class' => 'w50'),
        ),

        'show_pagination' => array(
            'label' => array('Paginierung anzeigen', ''),
            'inputType' => 'checkbox',
            'eval' => array('tl_class' => 'w50 clr'),
        ),
        'show_arrows' => array(
            'label' => array('Pfeile anzeigen', ''),
            'inputType' => 'checkbox',
            'eval' => array('tl_class' => 'w50'),
        ),
        'loop' => array(
            'label' => array('Loop', 'Automatisch wieder von Anfang starten'),
            'inputType' => 'checkbox',
            'eval' => array('tl_class' => 'w50 clr'),
        ),
        'autoplay' => array(
            'label' => array('Autoplay aktivieren', ''),
            'inputType' => 'checkbox',
            'eval' => array('tl_class' => 'w50'),
        ),
        'autoplay_time' => array(
            'label' => array('Autoplay-Zyklus in ms', 'Standard: 3000'),
            'inputType' => 'text',
            'eval' => array('tl_class' => 'w50'),
            'dependsOn' => array('field' => 'autoplay'),
        ),

        'buttons' => array(
            'label' => array('Buttons (Textspalte)', ''),
            'elementLabel' => '%s. Button',
            'inputType' => 'list',
            'minItems' => 0,
            'maxItems' => 20,
<<<<<<< HEAD
            'eval' => array('tl_class' => 'clr'),
=======
            'eval' => array('tl_class' => ' clr'),
>>>>>>> 9f53c419
            'fields' => ButtonHelper::getButtonConfig(),
            'dependsOn' => array(
                'field' => 'two_columns',
            ),
        ),

    ),
);<|MERGE_RESOLUTION|>--- conflicted
+++ resolved
@@ -392,11 +392,7 @@
             'inputType' => 'list',
             'minItems' => 0,
             'maxItems' => 20,
-<<<<<<< HEAD
-            'eval' => array('tl_class' => 'clr'),
-=======
             'eval' => array('tl_class' => ' clr'),
->>>>>>> 9f53c419
             'fields' => ButtonHelper::getButtonConfig(),
             'dependsOn' => array(
                 'field' => 'two_columns',

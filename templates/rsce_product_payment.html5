--- conflicted
+++ resolved
@@ -8,15 +8,6 @@
 use Contao\FilesModel;
 
 if (Vsm\VsmHelperTools\Helper\EnvHelper::isFrontend()) {
-<<<<<<< HEAD
-    $GLOBALS['TL_JAVASCRIPT'][] = 'files/base/layout/js/_payment/validation-handler.js|static';
-    $GLOBALS['TL_JAVASCRIPT'][] = 'files/base/layout/js/_payment/stripe-element-handler.js|static';
-    $GLOBALS['TL_JAVASCRIPT'][] = 'files/base/layout/js/_payment/ui-handler.js|static';
-    $GLOBALS['TL_JAVASCRIPT'][] = 'files/base/layout/js/_payment/stripe-payment-handler.js|static';
-
-    $GLOBALS['TL_CSS'][] = 'files/base/layout/css/elements/rsce/ce_rsce_product_payment.min.css|static';
-}
-=======
     // Stripe.js Script laden
     $GLOBALS['TL_HEAD'][] = '<script src="https://js.stripe.com/v3/"></script>';
     
@@ -29,7 +20,6 @@
     // CSS laden
     $GLOBALS['TL_CSS'][] = 'files/base/layout/css/elements/rsce_product_payment.min.css|static';
 } 
->>>>>>> 6e4ef572
 
 // Generische Produktdaten-Aufbereitung
 $productData = array_map(function ($item, $index) { 
@@ -104,26 +94,6 @@
     <div class="ce--inner">
 
         <!-- Textkonfiguration -->
-<<<<<<< HEAD
-<div id="payment-texts"
-     data-error-required="Bitte füllen Sie alle Pflichtfelder aus."
-     data-error-general="Ein Fehler ist aufgetreten"
-     data-error-product-not-found="Produkt nicht gefunden"
-     data-validation-password="Das Passwort muss mindestens 8 Zeichen lang sein und mindestens eine Zahl, einen Groß- und einen Kleinbuchstaben enthalten."
-     data-validation-email="Bitte geben Sie eine gültige E-Mail-Adresse ein."
-     data-validation-username="Der Benutzername muss zwischen 3 und 20 Zeichen lang sein und darf nur Buchstaben, Zahlen, Unterstrich und Bindestrich enthalten."
-     data-stripe-errors='{
-        "incomplete_number": "Die Kartennummer ist unvollständig.",
-        "invalid_number": "Die Kartennummer ist ungültig.",
-        "incomplete_expiry": "Das Ablaufdatum ist unvollständig.",
-        "invalid_expiry": "Das Ablaufdatum ist ungültig.",
-        "incomplete_cvc": "Der Sicherheitscode ist unvollständig.",
-        "invalid_cvc": "Der Sicherheitscode ist ungültig.",
-        "default": "Ein Fehler ist aufgetreten."
-     }'
-></div>
-
-=======
         <div id="payment-texts"
              data-error-required="Bitte füllen Sie alle Pflichtfelder aus."
              data-error-general="Ein Fehler ist aufgetreten"
@@ -141,7 +111,6 @@
                 "default": "Ein Fehler ist aufgetreten."
              }'
         ></div>
->>>>>>> 6e4ef572
 
         <?= Vsm\VsmHelperTools\Helper\HeadlineHelper::generateHeadlineHTML(
             $this->topline,
@@ -409,19 +378,6 @@
                 </template>
 
                 <!-- Rest des Formulars -->
-<<<<<<< HEAD
-                <?= Vsm\VsmHelperTools\Helper\PaymentFormHelper::generatePaymentFormHTML(
-                    $this->personal_data_fields,
-                    $this->stripe_public_key,
-                    $successUrl,
-                    $this->stripe_currency,
-                    $productData,
-                    $this->id,
-                    $this->create_user,
-                    $this->show_privacy_notice,
-                    $this->privacy_page
-                ); ?>
-=======
                 <?= $this->insert('_stripe_form', [
                     'stripeKey' => $stripeKey,
                     'successUrl' => $successUrl,
@@ -433,7 +389,6 @@
                     'showPrivacyNotice' => $this->show_privacy_notice,
                     'privacyPage' => $this->privacy_page
                 ]); ?>
->>>>>>> 6e4ef572
             </div>
         </div>
     </div>

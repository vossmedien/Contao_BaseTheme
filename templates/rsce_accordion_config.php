--- conflicted
+++ resolved
@@ -58,20 +58,10 @@
         'swap_columns' => array(
             'label' => array('Spalten tauschen', 'Aktivieren, um den Text rechts und das Akkordeon links anzuzeigen.'),
             'inputType' => 'checkbox',
-<<<<<<< HEAD
-            'eval' => array('tl_class' => ' clr'),
-        ),
-
-        'enable_tracking' => array(
-            'label' => array('Klicktracking aktivieren', 'Aktiviert das Klick-Tracking'),
-            'inputType' => 'checkbox',
-            'eval' => array('tl_class' => 'clr'),
-=======
             'eval' => array('tl_class' => 'w50 clr'),
             'dependsOn' => array(
                 'field' => 'add_left_column_text',
             )
->>>>>>> 0c757bec
         ),
 
         'elements' => array(
@@ -85,7 +75,6 @@
                     'label' => array('Akkordeon anfangs geöffnet anzeigen', ''),
                     'inputType' => 'checkbox',
                 ),
-
 
                 'onlystyle' => array(
                     'label' => array('Text nur als Überschrift darstellen (hat dementsprechend keinen Einfluss auf SEO)', 'macht Sinn wenn man z. B. eine H3 unterhalb einer H1 anzeigen möchte, ohne dass eine H2 existiert'),

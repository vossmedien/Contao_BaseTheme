--- conflicted
+++ resolved
@@ -139,16 +139,6 @@
                     'inputType' => 'text',
                     'eval' => array('tl_class' => 'w50'),
                 ),
-<<<<<<< HEAD
-
-                'enable_tracking' => array(
-                    'label' => array('Klicktracking aktivieren', 'Aktiviert das Tracking für diesen Ansprechpartner'),
-                    'inputType' => 'checkbox',
-                    'eval' => array('tl_class' => 'w50'),
-                    'default' => '1',
-                ),
-
-=======
                 'buttons' => array(
                     'label' => array('Buttons', ''),
                     'elementLabel' => '%s. Button',
@@ -166,7 +156,6 @@
                     'options' => GlobalElementConfig::getAnimations(),
                     'eval' => array('chosen' => 'true', 'tl_class' => 'w50 clr')
                 ),
->>>>>>> f697904e
             ),
         ),
     ),

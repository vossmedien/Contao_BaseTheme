--- conflicted
+++ resolved
@@ -331,21 +331,6 @@
             ),
         ),
 
-<<<<<<< HEAD
-                'is_phone_number' => array(
-                    'label' => array('Link ist Telefonnummer', 'Aktivieren Sie diese Option, wenn der Link eine Telefonnummer ist.'),
-                    'inputType' => 'checkbox',
-                    'eval' => array('tl_class' => 'clr'),
-                ),
-
-                'enable_tracking' => array(
-                    'label' => array('Tracking aktivieren', ''),
-                    'inputType' => 'checkbox',
-                    'eval' => array('tl_class' => ' clr'),
-                    'dependsOn' => array(
-                        'field' => 'is_phone_number',
-                    ),
-=======
         'footer_elements' => array(
             'label' => array('Footer-Elemente', 'Werden unterhalb des Hauptinhalts angezeigt.'),
             'elementLabel' => '%s. Footer-Element',
@@ -389,7 +374,6 @@
                     'label' => array('Link in neuen Tab öffnen', ''),
                     'inputType' => 'checkbox',
                     'eval' => array('tl_class' => 'w50 m12'),
->>>>>>> 0c757bec
                 ),
             ),
         ),
@@ -568,13 +552,6 @@
                     ],
                     'eval' => array('tl_class' => 'clr'),
                 ),
-
-                'link_url' => array(
-                    'label' => array('Verlinkung', ''),
-                    'inputType' => 'url',
-                ),
-
-
             ),
         ),
     ),

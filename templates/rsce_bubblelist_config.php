--- conflicted
+++ resolved
@@ -92,23 +92,11 @@
                         'tl_class' => 'w50'
                     ),
                 ),
-<<<<<<< HEAD
-
-
-                'size' => array(
-                    'label' => array('Größe der Bubble inkl. Maßeinheit', 'ist immer quadratisch, daher reicht ein Wert.'),
-                    'inputType' => 'text',
-                    'eval' => array('tl_class' => 'w50'),
-                ),
-
-
-=======
                 'size' => array(
                     'label' => array('Größe der Bubble (inkl. CSS-Einheit)', 'z.B. 100px oder 8rem. Ist immer quadratisch.'),
                     'inputType' => 'text',
                     'eval' => array('tl_class' => 'w50'),
                 ),
->>>>>>> f697904e
                 'color' => array(
                     'label' => array('Alternative Farbe für Element', 'Standard: Hauptfarbe'),
                     'inputType' => 'text',

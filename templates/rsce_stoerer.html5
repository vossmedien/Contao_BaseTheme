--- conflicted
+++ resolved
@@ -1,4 +1,6 @@
 <?php
+
+
 if (Vsm\VsmHelperTools\Helper\EnvHelper::isFrontend()) {
     $GLOBALS['TL_CSS'][] = 'files/base/layout/css/elements/rsce/ce_rsce_stoerer.min.css|static';
     $GLOBALS['TL_BODY'][] = '<script defer type="module" src="/files/base/layout/js/_elements/ce_rsce_stoerer.js"></script>';
@@ -10,10 +12,7 @@
     return html_entity_decode($color, ENT_QUOTES | ENT_HTML5, 'UTF-8');
 }
 
-<<<<<<< HEAD
-=======
  
->>>>>>> 0c757bec
 // Generiere dynamische Stile
 $styles = '';
 $counterElements = 0;
@@ -26,15 +25,6 @@
 if (!empty($this->alternate_left_position)) $additionalClasses[] = 'is-left';
 $additionalClassesString = implode(' ', $additionalClasses);
 
-<<<<<<< HEAD
-foreach ($this->stoerer as $stoerer) {
-    $uniqueId = 'stoerer-' . $this->id . '-' . $counterElements;
-
-    // Generiere Stile
-    if (!empty($stoerer->text_color)) {
-        $textColor = decodeColor($stoerer->text_color);
-        $styles .= "#$uniqueId, #$uniqueId .stoerer--content, #$uniqueId a { color: $textColor; }";
-=======
 // Berechne padding/margin Wert basierend auf Size
 $contentPaddingStyle = '';
 if (isset($this->size) && is_array($this->size) && !empty($this->size[0])) {
@@ -81,17 +71,11 @@
     if (!empty($stoererElement->content_text_hover_color)) {
         $contentHoverTextColor = decodeColor($stoererElement->content_text_hover_color);
         $styles .= "#$uniqueId:hover .stoerer--content .stoerer-content--inner { color: $contentHoverTextColor !important; }";
->>>>>>> 0c757bec
     }
     if (!empty($stoererElement->content_bg_hover_color)) {
         $contentHoverBgColor = decodeColor($stoererElement->content_bg_hover_color);
         $styles .= "#$uniqueId:hover .stoerer--content { background-color: $contentHoverBgColor !important; }";
     }
-<<<<<<< HEAD
-    if (!empty($stoerer->text_hover_color)) {
-        $hoverTextColor = decodeColor($stoerer->text_hover_color);
-        $styles .= "#$uniqueId:hover, #$uniqueId:hover .stoerer--content, #$uniqueId:hover a { color: $hoverTextColor !important; }";
-=======
 
     // Footer Hintergrundfarbe
     if (!empty($this->footer_bg_color)) { // Beachte $this-> da globale Einstellung
@@ -121,7 +105,6 @@
         $footerHoverColorValue = decodeColor($this->footer_svg_hover_color);
     } elseif (!empty($this->footer_bg_color)) {
         $footerHoverColorValue = decodeColor($this->footer_bg_color);
->>>>>>> 0c757bec
     }
 
     if (!empty($footerHoverColorValue)) {
@@ -140,19 +123,9 @@
 }
 ?>
 <!-- indexer::stop -->
-<<<<<<< HEAD
-<div <?php echo $this->cssID; ?> class="<?php echo ($this->is_fixed ? 'is-fixed ' : '') . 'content--element ' . str_replace("container", "", $this->class) . ' ' . $additionalClassesString; ?>"
-                                 style="<?php
-                                 echo !empty($this->alternate_top_position) ? "top: {$this->alternate_top_position};" : '';
-                                 echo !empty($this->alternate_bottom_position) ? "bottom: {$this->alternate_bottom_position};" : '';
-                                 echo !empty($this->alternate_right_position) ? "right: {$this->alternate_right_position};" : '';
-                                 echo !empty($this->alternate_left_position) ? "left: {$this->alternate_left_position};" : '';
-                                 ?>">
-=======
 <div <?php echo $this->cssID; ?>
      class="<?php echo ($this->is_fixed ? 'is-fixed ' : '') . 'content--element ' . str_replace("container", "", $this->class) . ' ' . $additionalClassesString; ?>"
      >
->>>>>>> 0c757bec
     <?php $counterElements = 0;
     foreach ($this->stoerer as $stoererElement): ?>
         <?php
@@ -162,33 +135,6 @@
         $elementStyles = isset($stoererElement->text_rotation) ? "transform: rotate({$stoererElement->text_rotation}deg);" : '';
         ?>
 
-<<<<<<< HEAD
-        <div id="<?php echo $uniqueId; ?>" class="ce--stoerer <?php echo $isExpandableClass; ?> <?php echo $animationClass; ?>">
-            <?php if ($stoerer->link_url): ?>
-                <a href="<?php if ($stoerer->is_phone_number): ?>tel:<?php endif; ?><?= $stoerer->link_url; ?>"
-                   <?php if ($stoerer->new_tab): ?>target="_blank" rel="noopener noreferrer"<?php endif; ?>
-                    <?php if ($stoerer->is_phone_number): ?>
-                        onclick="window.pushToDataLayer('Telefon', 'Stoerer', '<?php echo $stoerer->link_url; ?>', '');"
-                    <?php endif; ?>
-                ></a>
-            <?php endif; ?>
-
-            <?php if (isset($stoerer->img) && $stoerer->img): ?>
-                <?php
-                echo Vsm\VsmHelperTools\Helper\ImageHelper::generateImageHTML($stoerer->img, strip_tags($stoerer->content), null, $this->size, $stoerer->img_mobile ? "d-none d-md-block" : "", false);
-                ?>
-            <?php endif; ?>
-
-            <?php if (isset($stoerer->img_mobile) && $stoerer->img_mobile): ?>
-                <?php
-                echo Vsm\VsmHelperTools\Helper\ImageHelper::generateImageHTML($stoerer->img_mobile, strip_tags($stoerer->content), null, $this->size_mobile, "d-md-none", false);
-                ?>
-            <?php endif; ?>
-
-            <?php if (isset($stoerer->content) && $stoerer->content): ?>
-                <div class="stoerer--content">
-                    <div class="stoerer-content--inner"><?= $stoerer->content; ?></div>
-=======
         <div id="<?php echo $uniqueId; ?>" class="ce--stoerer <?php echo $isExpandableClass; ?> "
 
         style="<?php
@@ -256,7 +202,6 @@
                             <?php endforeach; ?>
                         </div>
                     <?php endif; ?>
->>>>>>> 0c757bec
                 </div>
 
                 <?php if ($this->integrate_footer && isset($this->footer_elements)): ?>

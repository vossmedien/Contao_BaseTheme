document.addEventListener("DOMContentLoaded", function (event) {

    function adjustImageColumnWidths() {
        const mainContent = document.querySelector('.main-content');
        const rows = document.querySelectorAll('.ce_rsce_twocolimagewall .ce--imagetextwall--outer .row');

        if (!mainContent) {
            console.warn('.main-content area not found for image width calculation.');
<<<<<<< HEAD
            return; 
=======
            return;
>>>>>>> a80f8a85
        }
        const mainRect = mainContent.getBoundingClientRect();

        rows.forEach(row => {
            const imageCol = row.querySelector('.image--col');
            const contentCol = row.querySelector('.content--col');
            const imageInner = imageCol ? imageCol.querySelector('.image-col--inner') : null;
            const darkenOverlayImage = imageCol ? imageCol.querySelector('.darkened-content') : null;
            const darkenOverlayContent = contentCol ? contentCol.querySelector('.darkened-content') : null;
<<<<<<< HEAD
            
=======

>>>>>>> a80f8a85
            const isDesktop = window.innerWidth >= 992;
            const isRowReverse = row.classList.contains('flex-row-reverse');
            const notAsBg = imageInner && imageInner.classList.contains('not-as-bg');
            const isRowBg = imageInner && imageInner.classList.contains('is-row-bg');
<<<<<<< HEAD
            
            // Helper function to reset styles for overlays and column
            const resetStyles = (el) => {
                 if (el) {
                     el.style.width = '';
                     el.style.maxWidth = '';
                     el.style.left = '';
                     el.style.right = '';
                     if (el === darkenOverlayImage || el === darkenOverlayContent) {
                         el.style.opacity = '';
                     }
                 }
            };

            // Reset styles first
            resetStyles(darkenOverlayImage);
            resetStyles(darkenOverlayContent);
            resetStyles(imageCol); // Reset imageCol styles

            // Stop adjustments if not on Desktop
            if (!isDesktop) return; 
            // Stop adjustments if columns not found
            if (!imageCol || !contentCol) return; 

            const imageColRect = imageCol.getBoundingClientRect();
            const contentColRect = contentCol.getBoundingClientRect();
           
            // --- Adjust Image Column Width --- 
            // Apply width adjustment ONLY if image IS acting as background AND is NOT a row background
            if (!notAsBg && !isRowBg) {
                let targetWidthCol = 0; 
=======

            // Helper function to reset styles for overlays and column
            const resetStyles = (el) => {
                 if (el) {
                     el.style.width = '';
                     el.style.maxWidth = '';
                     el.style.left = '';
                     el.style.right = '';
                     if (el === darkenOverlayImage || el === darkenOverlayContent) {
                         el.style.opacity = '';
                     }
                 }
            };

            // Reset styles first
            resetStyles(darkenOverlayImage);
            resetStyles(darkenOverlayContent);
            resetStyles(imageCol); // Reset imageCol styles

            // Stop adjustments if not on Desktop
            if (!isDesktop) return;
            // Stop adjustments if columns not found
            if (!imageCol || !contentCol) return;

            const imageColRect = imageCol.getBoundingClientRect();
            const contentColRect = contentCol.getBoundingClientRect();

            // --- Adjust Image Column Width ---
            // Apply width adjustment ONLY if image IS acting as background AND is NOT a row background
            if (!notAsBg && !isRowBg) {
                let targetWidthCol = 0;
>>>>>>> a80f8a85
                if (isRowReverse) { // Image col left
                    const spaceRightOfImageCol = window.innerWidth - imageColRect.right;
                    const spaceLeftOfMain = mainRect.left;
                    targetWidthCol = window.innerWidth - spaceRightOfImageCol - spaceLeftOfMain;
                } else { // Image col right
                    const spaceLeftOfImageCol = imageColRect.left;
                    const spaceRightOfMain = window.innerWidth - mainRect.right;
                    targetWidthCol = window.innerWidth - spaceLeftOfImageCol - spaceRightOfMain;
                }
                targetWidthCol = Math.max(0, Math.min(targetWidthCol, window.innerWidth));
                imageCol.style.width = `${targetWidthCol}px`;
                imageCol.style.maxWidth = `${targetWidthCol}px`; // Important to override BS col width
<<<<<<< HEAD

                // No need to adjust imageElement or justify-content anymore
            }
            
            // --- Adjust Image Overlay --- (Now only opacity)
            if (darkenOverlayImage) {
                // Width/position adjustments removed, CSS handles 100% width of column
                darkenOverlayImage.style.opacity = '1'; 
            } 
       
=======

                // No need to adjust imageElement or justify-content anymore
            }

            // --- Adjust Image Overlay --- (Now only opacity)
            if (darkenOverlayImage) {
                // Width/position adjustments removed, CSS handles 100% width of column
                darkenOverlayImage.style.opacity = '1';
            }

>>>>>>> a80f8a85
            // --- Adjust Content Column Overlay --- (Remains the same)
            if (darkenOverlayContent) {
                let targetWidthContentOverlay = 0;
                 if (isRowReverse) { // Content right
                    const spaceLeftOfContentCol = contentColRect.left;
                    const spaceRightOfMain = window.innerWidth - mainRect.right;
                    targetWidthContentOverlay = window.innerWidth - spaceLeftOfContentCol - spaceRightOfMain;
                    darkenOverlayContent.style.left = '0';
<<<<<<< HEAD
                    darkenOverlayContent.style.right = 'auto'; 
=======
                    darkenOverlayContent.style.right = 'auto';
>>>>>>> a80f8a85
                 } else { // Content left
                    const spaceRightOfContentCol = window.innerWidth - contentColRect.right;
                    const spaceLeftOfMain = mainRect.left;
                    targetWidthContentOverlay = window.innerWidth - spaceRightOfContentCol - spaceLeftOfMain;
                    darkenOverlayContent.style.right = '0';
                    darkenOverlayContent.style.left = 'auto';
                 }
                targetWidthContentOverlay = Math.max(0, Math.min(targetWidthContentOverlay, window.innerWidth));
                darkenOverlayContent.style.width = `${targetWidthContentOverlay}px`;
                darkenOverlayContent.style.maxWidth = `${targetWidthContentOverlay}px`;
                darkenOverlayContent.style.opacity = '1';
            }
        });
    }

    // --- Function Execution ---
    function runAdjustments() {
        requestAnimationFrame(adjustImageColumnWidths);
    }

    if (document.readyState === 'complete') {
        runAdjustments();
    } else {
        window.addEventListener('load', runAdjustments);
    }

    let resizeTimer;
    window.addEventListener('resize', () => {
        clearTimeout(resizeTimer);
<<<<<<< HEAD
        resizeTimer = setTimeout(runAdjustments, 100); 
=======
        resizeTimer = setTimeout(runAdjustments, 100);
>>>>>>> a80f8a85
    }, { passive: true });

    setTimeout(runAdjustments, 250);

}, { passive: true });<|MERGE_RESOLUTION|>--- conflicted
+++ resolved
@@ -6,11 +6,7 @@
 
         if (!mainContent) {
             console.warn('.main-content area not found for image width calculation.');
-<<<<<<< HEAD
-            return; 
-=======
             return;
->>>>>>> a80f8a85
         }
         const mainRect = mainContent.getBoundingClientRect();
 
@@ -20,48 +16,11 @@
             const imageInner = imageCol ? imageCol.querySelector('.image-col--inner') : null;
             const darkenOverlayImage = imageCol ? imageCol.querySelector('.darkened-content') : null;
             const darkenOverlayContent = contentCol ? contentCol.querySelector('.darkened-content') : null;
-<<<<<<< HEAD
-            
-=======
 
->>>>>>> a80f8a85
             const isDesktop = window.innerWidth >= 992;
             const isRowReverse = row.classList.contains('flex-row-reverse');
             const notAsBg = imageInner && imageInner.classList.contains('not-as-bg');
             const isRowBg = imageInner && imageInner.classList.contains('is-row-bg');
-<<<<<<< HEAD
-            
-            // Helper function to reset styles for overlays and column
-            const resetStyles = (el) => {
-                 if (el) {
-                     el.style.width = '';
-                     el.style.maxWidth = '';
-                     el.style.left = '';
-                     el.style.right = '';
-                     if (el === darkenOverlayImage || el === darkenOverlayContent) {
-                         el.style.opacity = '';
-                     }
-                 }
-            };
-
-            // Reset styles first
-            resetStyles(darkenOverlayImage);
-            resetStyles(darkenOverlayContent);
-            resetStyles(imageCol); // Reset imageCol styles
-
-            // Stop adjustments if not on Desktop
-            if (!isDesktop) return; 
-            // Stop adjustments if columns not found
-            if (!imageCol || !contentCol) return; 
-
-            const imageColRect = imageCol.getBoundingClientRect();
-            const contentColRect = contentCol.getBoundingClientRect();
-           
-            // --- Adjust Image Column Width --- 
-            // Apply width adjustment ONLY if image IS acting as background AND is NOT a row background
-            if (!notAsBg && !isRowBg) {
-                let targetWidthCol = 0; 
-=======
 
             // Helper function to reset styles for overlays and column
             const resetStyles = (el) => {
@@ -93,7 +52,6 @@
             // Apply width adjustment ONLY if image IS acting as background AND is NOT a row background
             if (!notAsBg && !isRowBg) {
                 let targetWidthCol = 0;
->>>>>>> a80f8a85
                 if (isRowReverse) { // Image col left
                     const spaceRightOfImageCol = window.innerWidth - imageColRect.right;
                     const spaceLeftOfMain = mainRect.left;
@@ -106,18 +64,6 @@
                 targetWidthCol = Math.max(0, Math.min(targetWidthCol, window.innerWidth));
                 imageCol.style.width = `${targetWidthCol}px`;
                 imageCol.style.maxWidth = `${targetWidthCol}px`; // Important to override BS col width
-<<<<<<< HEAD
-
-                // No need to adjust imageElement or justify-content anymore
-            }
-            
-            // --- Adjust Image Overlay --- (Now only opacity)
-            if (darkenOverlayImage) {
-                // Width/position adjustments removed, CSS handles 100% width of column
-                darkenOverlayImage.style.opacity = '1'; 
-            } 
-       
-=======
 
                 // No need to adjust imageElement or justify-content anymore
             }
@@ -128,7 +74,6 @@
                 darkenOverlayImage.style.opacity = '1';
             }
 
->>>>>>> a80f8a85
             // --- Adjust Content Column Overlay --- (Remains the same)
             if (darkenOverlayContent) {
                 let targetWidthContentOverlay = 0;
@@ -137,11 +82,7 @@
                     const spaceRightOfMain = window.innerWidth - mainRect.right;
                     targetWidthContentOverlay = window.innerWidth - spaceLeftOfContentCol - spaceRightOfMain;
                     darkenOverlayContent.style.left = '0';
-<<<<<<< HEAD
-                    darkenOverlayContent.style.right = 'auto'; 
-=======
                     darkenOverlayContent.style.right = 'auto';
->>>>>>> a80f8a85
                  } else { // Content left
                     const spaceRightOfContentCol = window.innerWidth - contentColRect.right;
                     const spaceLeftOfMain = mainRect.left;
@@ -171,11 +112,7 @@
     let resizeTimer;
     window.addEventListener('resize', () => {
         clearTimeout(resizeTimer);
-<<<<<<< HEAD
-        resizeTimer = setTimeout(runAdjustments, 100); 
-=======
         resizeTimer = setTimeout(runAdjustments, 100);
->>>>>>> a80f8a85
     }, { passive: true });
 
     setTimeout(runAdjustments, 250);

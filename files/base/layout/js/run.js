--- conflicted
+++ resolved
@@ -57,49 +57,11 @@
 const initAnimations = () => {
     const CONFIG = {
         mobile: {
-            // Breakpoint für mobile Geräte in Pixeln
             breakpoint: 768,
-<<<<<<< HEAD
-
-            // Verzögerung zwischen Animationen von Geschwisterelementen in Sekunden
-            // Beispiel: Bei 3 Elementen -> 1. Element: sofort, 2. Element: 0.1s, 3. Element: 0.2s
-            delay: 0.1,
-
-            // Anpassung des Erkennungsbereichs für Animationen
-            // Format: 'top right bottom left'
-            // -25% bedeutet: Element muss 25% der Viewport-Höhe weiter nach oben gescrollt sein
-            rootMargin: '0px 0px -25% 0px',
-
-            // Grundverzögerung für jede Animation in Sekunden
-            // Wird bei allen Elementen angewendet, auch bei einzelnen
-            baseDelay: 0.1,
-
-            // Mindestanteil des Elements, der sichtbar sein muss (0.3 = 30%)
-            // Erst wenn dieser Anteil sichtbar ist, startet die Animation
-            visibilityThreshold: 0.3
-=======
             rootMargin: '0px 0px -25% 0px',
             visibilityThreshold: 0.1
->>>>>>> 0841eeaa
         },
         desktop: {
-<<<<<<< HEAD
-            // Längere Verzögerung zwischen Geschwisterelementen für smoothere Animationen
-            delay: 0.1,
-
-            // Größerer Abstand zum Viewport-Ende für frühere Animation
-            rootMargin: '0px 0px -35% 0px',
-
-            // Etwas längere Grundverzögerung für smoothere Desktop-Animationen
-            baseDelay: 0.15,
-
-            // Gleicher Schwellenwert wie mobile für konsistentes Verhalten
-            visibilityThreshold: 0.4
-        },
-
-        // CSS-Klasse die für Animationen verwendet wird (animate.css Bibliothek)
-        animationClass: 'animate__animated'
-=======
             rootMargin: '0px 0px -35% 0px',
             visibilityThreshold: 0.2
         },
@@ -108,14 +70,11 @@
             increment: 0.2,      // Inkrement für weitere Elemente im selben Container
             class: 'animate__animated'
         }
->>>>>>> 0841eeaa
     };
 
     let animatedElements = new Set();
     let observer;
 
-<<<<<<< HEAD
-=======
     const getElementVisibilityThreshold = (element) => {
         const viewportHeight = window.innerHeight;
         const elementHeight = element.offsetHeight;
@@ -128,7 +87,6 @@
         return baseThreshold;
     };
 
->>>>>>> 0841eeaa
     const initAnimateElements = () => {
         const animateElements = document.querySelectorAll('[class*="animate__"]');
         animateElements.forEach(element => {
@@ -147,19 +105,11 @@
         const rect = element.getBoundingClientRect();
         const windowHeight = window.innerHeight || document.documentElement.clientHeight;
 
-        // Berechne den sichtbaren Anteil des Elements
         const visibleHeight = Math.min(rect.bottom, windowHeight) - Math.max(rect.top, 0);
         const totalHeight = rect.bottom - rect.top;
         const visibilityRatio = visibleHeight / totalHeight;
 
-<<<<<<< HEAD
-        const isMobile = window.innerWidth <= CONFIG.mobile.breakpoint;
-        const {visibilityThreshold} = isMobile ? CONFIG.mobile : CONFIG.desktop;
-
-        return visibilityRatio >= visibilityThreshold;
-=======
         return visibilityRatio >= getElementVisibilityThreshold(element);
->>>>>>> 0841eeaa
     };
 
 const getImmediateAnimatableChildren = (container) => {
@@ -175,30 +125,11 @@
 const animateElement = (element, groupElements) => {
     if (animatedElements.has(element)) return false;
 
-<<<<<<< HEAD
-        const animateClass = element.getAttribute('data-animation') || element.getAttribute('data-aos');
-        if (animateClass) {
-            const isMobile = window.innerWidth <= CONFIG.mobile.breakpoint;
-            const {delay, baseDelay} = isMobile ? CONFIG.mobile : CONFIG.desktop;
-=======
     const animateClass = element.getAttribute('data-animation');
     if (!animateClass) return false;
->>>>>>> 0841eeaa
 
     const hasExistingDelay = element.hasAttribute('data-animation-delay');
 
-<<<<<<< HEAD
-                // Basis-Verzögerung plus zusätzliche Verzögerung für Gruppen
-                if (visibleSiblings.length > 1) {
-                    const elementIndex = visibleSiblings.indexOf(element);
-                    element.style.animationDelay = `${baseDelay + (elementIndex * delay)}s`;
-                } else {
-                    element.style.animationDelay = `${baseDelay}s`;
-                }
-            });
-            animatedElements.add(element);
-            return true;
-=======
     requestAnimationFrame(() => {
         element.classList.add(...animateClass.split(' '), CONFIG.animation.class);
 
@@ -206,7 +137,6 @@
             const elementIndex = Array.from(element.parentElement.children).indexOf(element);
             const newDelay = CONFIG.animation.baseDelay + (elementIndex * CONFIG.animation.increment);
             element.style.setProperty('animation-delay', `${newDelay}s`, 'important');
->>>>>>> 0841eeaa
         }
     });
 
@@ -216,27 +146,10 @@
 
     const setupObserver = () => {
         const isMobile = window.innerWidth <= CONFIG.mobile.breakpoint;
-        const {rootMargin, visibilityThreshold} = isMobile ? CONFIG.mobile : CONFIG.desktop;
+        const {rootMargin} = isMobile ? CONFIG.mobile : CONFIG.desktop;
 
         observer = new IntersectionObserver((entries) => {
             entries.forEach((entry) => {
-<<<<<<< HEAD
-                if (entry.intersectionRatio >= visibilityThreshold) {
-                    const element = entry.target;
-                    if (!animatedElements.has(element)) {
-                        const visibleSiblings = getVisibleSiblings(element);
-
-                        if (visibleSiblings.length > 0) {
-                            visibleSiblings.forEach(sibling => {
-                                animateElement(sibling, visibleSiblings);
-                                observer.unobserve(sibling);
-                            });
-                        } else {
-                            animateElement(element, [element]);
-                            observer.unobserve(element);
-                        }
-                    }
-=======
                 if (entry.isIntersecting && !animatedElements.has(entry.target)) {
                     const parent = entry.target.parentElement;
                     const groupElements = getImmediateAnimatableChildren(parent);
@@ -245,11 +158,10 @@
                         animateElement(element, groupElements);
                         observer.unobserve(element);
                     });
->>>>>>> 0841eeaa
                 }
             });
         }, {
-            threshold: [0, visibilityThreshold],
+            threshold: [0, 0.1, 0.2, 0.3, 0.4, 0.5],
             rootMargin
         });
     };
@@ -292,6 +204,7 @@
         if (resizeIndex > -1) ResizeFunctions.splice(resizeIndex, 1);
     };
 };
+
 
 const rotateImage = () => {
     const images = document.querySelectorAll('.rotateImage');

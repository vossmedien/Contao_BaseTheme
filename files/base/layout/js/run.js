--- conflicted
+++ resolved
@@ -67,24 +67,14 @@
         },
         animation: {
             class: 'animate__animated',
-<<<<<<< HEAD
-            baseDelay: 0.1, // Basis-Delay für das erste Element in einer Gruppe (in Sekunden)
-            increment: 0.15 // Inkrement für nachfolgende Elemente (in Sekunden)
-=======
             baseDelay: 0.1,
             increment: 0.15
->>>>>>> 3c45109f
         }
     };
 
     let animatedElements = new Set();
     let observer;
-<<<<<<< HEAD
-    // Cache für Parent-Elemente, um doppelte Verarbeitung im selben Observer-Callback zu vermeiden
-    let processedParentsInCallback = new Set();
-=======
     let processedParentsInCallback = new Set(); // Verhindert doppelte Verarbeitung pro Callback
->>>>>>> 3c45109f
 
     const getElementVisibilityThreshold = (element) => {
         const viewportHeight = window.innerHeight;
@@ -119,124 +109,6 @@
          });
     };
 
-<<<<<<< HEAD
-    const getImmediateAnimatableChildren = (container) => {
-        // Find direct children that are animatable and not yet animated
-        return Array.from(container.children)
-            .filter(child => {
-                return child.hasAttribute('data-animation') && !animatedElements.has(child);
-            });
-    };
-
-    const animateElement = (element, indexInGroup) => {
-        // Check if element exists, has animation data and hasn't been animated yet
-        if (!element || animatedElements.has(element) || !element.hasAttribute('data-animation')) {
-            return;
-        }
-
-        // Mark as animating immediately
-        animatedElements.add(element);
-
-        // Explicitly set animation duration from CSS variable
-        try {
-            const duration = getComputedStyle(document.documentElement).getPropertyValue('--animate-duration').trim();
-            if (duration) {
-                element.style.animationDuration = duration;
-            }
-        } catch (e) {
-            console.warn('Could not apply --animate-duration', e);
-            // Set a default duration as fallback
-            element.style.animationDuration = '1s';
-        }
-
-        const animateClass = element.getAttribute('data-animation');
-        if (!animateClass) {
-            console.warn('Animation class not found for:', element);
-            return;
-        }
-
-        // Calculate and set staggered delay
-        const delay = CONFIG.animation.baseDelay + indexInGroup * CONFIG.animation.increment;
-        element.style.animationDelay = `${delay}s`;
-        // console.log(`Animating ${element.tagName}#${element.id} with delay: ${delay}s`);
-
-
-        requestAnimationFrame(() => {
-            // Ensure no fixed delay is applied via attribute if we overwrite it
-            // element.style.removeProperty('animation-delay'); // Already set above
-            element.classList.add(...animateClass.split(' '), CONFIG.animation.class);
-
-            // Optional: Clean up classes after animation finishes
-            element.addEventListener('animationend', () => {
-                 // Example: Remove animation classes to prevent re-triggering issues
-                 // element.classList.remove(CONFIG.animation.class, ...animateClass.split(' '));
-                 // Or set a state like element.dataset.animated = true;
-            }, { once: true });
-
-            // No longer need to trigger the next sibling here
-        });
-    };
-
-    const setupObserver = () => {
-        const isMobile = window.innerWidth <= CONFIG.mobile.breakpoint;
-        // const { rootMargin: mobileRootMargin } = CONFIG.mobile; // Original mobile margin
-        // const desktopRootMargin = '0px 0px -15% 0px'; // Adjusted desktop margin from previous step
-        // Set bottom margin to 0% for both mobile and desktop to trigger sooner
-        const rootMargin = '0px 0px 0% 0px';
-
-        observer = new IntersectionObserver((entries) => {
-            // Clear processed parents for this callback cycle
-             processedParentsInCallback.clear();
-
-            // Collect parents of intersecting, non-animated elements
-            const parentsToProcess = new Map();
-            entries.forEach(entry => {
-                if (entry.isIntersecting && entry.target.hasAttribute('data-animation') && !animatedElements.has(entry.target)) {
-                    const parent = entry.target.parentElement;
-                     // Ensure parent exists before adding
-                     if (parent && !processedParentsInCallback.has(parent)) {
-                         if (!parentsToProcess.has(parent)) {
-                             parentsToProcess.set(parent, []);
-                         }
-                         // We only need to know *which* parents have newly visible children
-                         // The actual children will be gathered later.
-                         // Storing entry.target helps debug but isn't strictly needed for the group logic.
-                         // parentsToProcess.get(parent).push(entry.target);
-                     }
-                }
-            });
-
-            if (parentsToProcess.size === 0) return;
-
-            // Process each parent group
-            parentsToProcess.forEach((_, parent) => {
-                // Mark this parent as processed for this callback instance
-                 processedParentsInCallback.add(parent);
-
-                // Find *all* animatable children of this parent that are not yet animated
-                const animatableSiblings = Array.from(parent.children)
-                    .filter(child => child.hasAttribute('data-animation') && !animatedElements.has(child));
-
-                if (animatableSiblings.length === 0) return;
-
-                // Sort by DOM order to ensure sequential animation delays
-                animatableSiblings.sort((a, b) => (a.compareDocumentPosition(b) & Node.DOCUMENT_POSITION_FOLLOWING) ? -1 : 1);
-
-                // Animate all eligible siblings in this group with staggered delay
-                animatableSiblings.forEach((element, index) => {
-                    // Double-check element hasn't been animated by another process/entry
-                    if (!animatedElements.has(element)) {
-                         animateElement(element, index); // Pass index for delay calculation
-                         observer.unobserve(element); // Unobserve once animation starts
-                    }
-                });
-            });
-
-        }, {
-            threshold: [0.01, 0.1], // Reduced thresholds slightly, starting near 0
-            rootMargin
-        });
-=======
     const animateElement = (element, indexInGroup) => {
         const animationValue = element.getAttribute('data-animation');
         // Exit if no animation defined, already animated, or explicitly set to no-animation
@@ -350,7 +222,6 @@
              threshold: [0.1, 0.2],
              rootMargin
          });
->>>>>>> 3c45109f
     };
 
 
@@ -358,15 +229,9 @@
         // Observe only elements that have a data-animation attribute which is not "no-animation"
         const elements = document.querySelectorAll('[data-animation]:not([data-animation="no-animation"])');
         elements.forEach(element => {
-            // Observe elements that haven't been animated yet.
-            // The observer callback will handle triggering the animation when visible.
             if (!animatedElements.has(element)) {
                 observer.observe(element);
             } else {
-<<<<<<< HEAD
-                // If already animated, ensure it's not observed.
-=======
->>>>>>> 3c45109f
                  observer.unobserve(element);
             }
         });
@@ -380,22 +245,8 @@
     try {
         initAnimateElements();
         setupObserver();
-        handleElements(); // Initial check and setup observers
-
-        // Remove the scroll listener for handleElements as Observer handles scrolling into view
-        const scrollIndexOld = scrollFunctions.findIndex(f => f.name === 'handleElements'); // Find potentially old handleElements
-         if (scrollIndexOld > -1) scrollFunctions.splice(scrollIndexOld, 1);
-
-        // Keep handleElements for resize events if needed, remove potential old ones first
-        let resizeIndexOld = ResizeFunctions.findIndex(f => f.name === 'handleElements');
-        while(resizeIndexOld > -1) { // Remove all instances if multiple exist
-            ResizeFunctions.splice(resizeIndexOld, 1);
-            resizeIndexOld = ResizeFunctions.findIndex(f => f.name === 'handleElements');
-        }
-        ResizeFunctions.push(handleElements); // Add the new version for resize handling
-
-<<<<<<< HEAD
-=======
+        handleElements();
+
         // Cleanup potentially old listeners (safer approach)
         const oldResizeHandler = ResizeFunctions.find(f => f.name === 'handleElementsResizeWrapper');
         if(oldResizeHandler) {
@@ -417,7 +268,6 @@
         ResizeFunctions.push(handleElementsResizeWrapper);
 
 
->>>>>>> 3c45109f
     } catch (error) {
         console.error('Animation initialization failed:', error);
     }
@@ -425,17 +275,9 @@
     // Return a cleanup function
     return () => {
         observer?.disconnect();
-<<<<<<< HEAD
-        // Ensure the correct handleElements reference is removed on cleanup from ResizeFunctions
-        const resizeIndex = ResizeFunctions.findIndex(f => f.name === 'handleElements');
-        if (resizeIndex > -1) ResizeFunctions.splice(resizeIndex, 1);
-        // Clear animated elements set if animations should re-run on dynamic content changes etc.
-        // animatedElements.clear();
-=======
         const resizeIndex = ResizeFunctions.findIndex(f => f.name === 'handleElementsResizeWrapper');
         if (resizeIndex > -1) ResizeFunctions.splice(resizeIndex, 1);
         animatedElements.clear(); // Clear state if needed
->>>>>>> 3c45109f
     };
 };
 

--- conflicted
+++ resolved
@@ -1,11 +1,7 @@
 @import "../../../_vendor/node_modules/bootstrap/scss/functions";
 @import "../../../_vendor/node_modules/bootstrap/scss/variables";
 @import "../../../_vendor/node_modules/bootstrap/scss/mixins";
-<<<<<<< HEAD
-//@import "../../_theme/variables";
-=======
 
->>>>>>> a2e0524f
 
 .services-overview {
   .service-image-container {
@@ -21,7 +17,7 @@
     }
 
     img {
-      border-radius: var(--bs-border-radius);
+      border-radius: $border-radius;
       position: absolute;
       object-fit: cover;
       width: 100%;
@@ -39,11 +35,11 @@
     transition: all 0.3s;
 
     &:first-child {
-      border-top: 1px solid var(--bs-body-color);
+      border-top: 1px solid $body-color;
     }
 
     &:hover {
-      background-color: var(--bs-secondary);
+      background-color: $secondary;
 
 
       a {
@@ -56,9 +52,9 @@
       display: block;
       padding-block: 1.25rem;
       text-decoration: none;
-      color: var(--bs-body-color);
+      color: $body-color;
       transition: all 0.3s;
-      border-bottom: 1px solid var(--bs-body-color);
+      border-bottom: 1px solid $body-color;
 
       i {
         margin-right: .5rem;

@import "../../../_vendor/node_modules/bootstrap/scss/functions";
@import "../../../_vendor/node_modules/bootstrap/scss/variables";
@import "../../../_vendor/node_modules/bootstrap/scss/mixins";
@import "../../mixins";
<<<<<<< HEAD
//@import "../../_theme/variables";
=======

>>>>>>> a2e0524f


html body {
  .ce_rsce_headimagelogo {
    &.move-content {
      position: fixed !important;
      //z-index: -1 !important;
      top: 0;
      left: 0;
      width: 100%;
    }

    .plain-image-holder {
      text-align: center;
      height: 100%;

      figure {
        height: 100%;
      }

      &.is-bg {
        img, video {
          object-fit: cover;
          width: 100%;
          height: 100%;
        }
      }
    }

    .boxed-logo {
      display: inline-block;
      position: absolute;
      right: 50%;
      transform: translate(50%, 50%);
      bottom: 0;
      text-align: center;
      z-index: 5;

      .boxed-logo--inner {
        padding: 12px;
        background-color: $body-bg;
        box-shadow: $box-shadow;

        img {
          max-width: calc(300px + 4rem);
          width: 100%;
          height: auto;
        }
      }
    }

    .mainslider {
      &.with-diagonalCut {
        &:after {
          --diagonalHeight: 15vh;

          content: "";
          position: absolute;
          bottom: calc(-1 * calc(var(--diagonalHeight) / 2));
          left: 0;
          z-index: 5;
          height: var(--diagonalHeight);
          width: 105vw;
          background-color: var(--bs-body-bg);
          transform: rotate(-2.5deg);
        }
      }

      .swiper-button-prev {
        @include media-breakpoint-up(sm) {
          left: 2.5vw;
        }
      }

      .swiper-button-next {
        @include media-breakpoint-up(sm) {
          right: 2.5vw;
        }
      }
    }

    .ce--mainimage {
      position: relative;
      @extend %remove-headline-padding;

      .image--holder {
        position: relative;
        width: 100%;
        overflow: hidden;
        height: 100vh;

        .mainimage--content {
          height: 100%;
          width: 100%;
          position: absolute;
          top: 0;
          max-width: 100%;


          .mainimage--content-inner {
            display: inline-block;
            position: absolute;
            max-width: 100%;
            width: 100%;
            padding-inline: var(--bs-container-gutter);

            @include media-breakpoint-up(sm) {
              padding-inline: 50px;
            }

            &:not([class*="pos-"]) {
              transform: translate(0%, -50%);
              top: 50%;
              left: 0;
            }


            .ce--headline {
              .ce--subline, .ce--topline {
                color: currentColor;
              }
            }


            &[class*="-bottom"] {
              bottom: 50px;
            }

            .infotext--text {
              margin-top: 1.25rem;
            }

            .button--wrapper {
              > .btn:not(:last-child) {
                margin-bottom: rfs-value(5px);
              }
            }
          }
        }
      }

      &.style-1 {
        .mainimage--content {
          .mainimage--content-inner {
            .ce--buttons {
              margin-top: 1.75rem;
            }
          }
        }
      }

      &.style-2 {
        .mainimage--content {
          .mainimage--content-inner {
            position: absolute;
            z-index: 10;
            min-width: 50vw;
            padding: 2rem calc(var(--bs-gutter-x) * .5) !important;
            width: 100%;
            background-color: var(--bs-white);

            @include media-breakpoint-up(sm) {
              max-width: 75%;
              width: auto;
              clip-path: polygon(
                              0 0, // links oben
                              calc(100% - 200px) 0, // oben bis zum Dreieck
                              100% 0, // rechte obere Ecke
                              100% 0, // rechte obere Ecke
                              calc(100% - 200px) 100%, // untere Ecke vorm Dreieck
                              0 100% // links unten
              );
            }

            .mainimage--content-inner--holder {
              > * {
                position: relative;
              }

              .ce--buttons {
                margin-top: 1.5rem;
              }
            }
          }
        }
      }
    }


    .swiper:has(.swiper-button-prev):has(.ce--mainimage.style-2) .ce--mainimage.style-2 .mainimage--content-inner {
      padding-inline: 85px !important;
    }
  }
}<|MERGE_RESOLUTION|>--- conflicted
+++ resolved
@@ -2,11 +2,7 @@
 @import "../../../_vendor/node_modules/bootstrap/scss/variables";
 @import "../../../_vendor/node_modules/bootstrap/scss/mixins";
 @import "../../mixins";
-<<<<<<< HEAD
-//@import "../../_theme/variables";
-=======
 
->>>>>>> a2e0524f
 
 
 html body {
@@ -70,7 +66,7 @@
           z-index: 5;
           height: var(--diagonalHeight);
           width: 105vw;
-          background-color: var(--bs-body-bg);
+          background-color: $body-bg;
           transform: rotate(-2.5deg);
         }
       }

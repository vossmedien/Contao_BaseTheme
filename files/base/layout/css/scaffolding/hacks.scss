.invisible {
  display: none;
}


/* AOS */
[data-animation*="animate__"],
[class*="animate__"] {
<<<<<<< HEAD
  &:not(.animate__animated):not([data-animation="no-animation"]),
  &:not([data-animation="no-animation"]):has(.lazy:not(.loaded)) {
=======
  &:not(.animate__animated):not([data-animation="no-animation"]) {
>>>>>>> 305bc600
    visibility: hidden !important;
  }

  &.animate__animated {
    visibility: visible;
  }
}


.container {
  padding-inline: var(--bs-container-gutter);

  .container:not([class*="col"]) {
    max-width: none;
    width: auto;
    padding-inline: 0;
  }

  &[class*="col"] {
    //--bs-gutter-y: inherit;
    //--bs-gutter-x: inherit;
  }
}


*[data-bs-toggle] {
  cursor: pointer;
}

*:not(.row) {
  > *[class*="col-"]:not(.make-fullwidth) {
    //margin-left: auto;
    //margin-right: auto;

    > .container {
      width: auto;
    }
  }
}

.row > [class*="col-"] > .container > [class*="col-"] {
  width: 100%;
}


div:has([class*="text-"]):has([class*="-center"]) {
  .ce--buttons {
    justify-content: center;
  }
}


<<<<<<< HEAD
=======
@include media-breakpoint-up(lg) {
  .pulled-up-element {
    > .ce--inner {
      //margin-inline: calc(-1 * (var(--main-gap) / 2));
     // padding: calc(var(--main-gap) / 2);
     // background-color: var(--bs-body-bg);

    }


    .row:not(.align-items-center) > div:last-child {
      padding-top: calc((var(--main-gap) ) + 150px) !important;
      //padding-top: 150px !important;
    }

    .team-members .team-member:first-child {
      .row.align-items-center {
        align-items: flex-start !important;
      }

      .member-info {
        padding-top: calc((var(--main-gap) / 2) + 150px) !important;
      }
    }
  }
}

>>>>>>> 305bc600
.moved-content {
  position: relative;
  background-color: var(--bs-body-bg);
  z-index: 4;
  display: block;
  //box-shadow: var(--bs-box-shadow-lg);
  padding-top: var(--main-gap);

  &[style] {
    opacity: 1;
  }
}


<<<<<<< HEAD
.content--element.ce_rsce_headline.mb-0 .ce--headline {
  //margin-bottom: 0;
}

[class*="col-"] > .ce--inner {
  //max-width: inherit;
=======
@include media-breakpoint-down(lg) {
  .pulled-up-element {
    transform: none !important;
    margin-top: var(--main-gap);
    margin-bottom: var(--main-gap) !important;
  }
>>>>>>> 305bc600
}


.container-wide {
  @include media-breakpoint-up(xxl) {
    max-width: 85vw;
    margin-inline: auto;
  }
}<|MERGE_RESOLUTION|>--- conflicted
+++ resolved
@@ -6,12 +6,7 @@
 /* AOS */
 [data-animation*="animate__"],
 [class*="animate__"] {
-<<<<<<< HEAD
-  &:not(.animate__animated):not([data-animation="no-animation"]),
-  &:not([data-animation="no-animation"]):has(.lazy:not(.loaded)) {
-=======
   &:not(.animate__animated):not([data-animation="no-animation"]) {
->>>>>>> 305bc600
     visibility: hidden !important;
   }
 
@@ -29,11 +24,6 @@
     width: auto;
     padding-inline: 0;
   }
-
-  &[class*="col"] {
-    //--bs-gutter-y: inherit;
-    //--bs-gutter-x: inherit;
-  }
 }
 
 
@@ -43,8 +33,8 @@
 
 *:not(.row) {
   > *[class*="col-"]:not(.make-fullwidth) {
-    //margin-left: auto;
-    //margin-right: auto;
+    margin-left: auto;
+    margin-right: auto;
 
     > .container {
       width: auto;
@@ -64,8 +54,6 @@
 }
 
 
-<<<<<<< HEAD
-=======
 @include media-breakpoint-up(lg) {
   .pulled-up-element {
     > .ce--inner {
@@ -93,7 +81,6 @@
   }
 }
 
->>>>>>> 305bc600
 .moved-content {
   position: relative;
   background-color: var(--bs-body-bg);
@@ -108,21 +95,12 @@
 }
 
 
-<<<<<<< HEAD
-.content--element.ce_rsce_headline.mb-0 .ce--headline {
-  //margin-bottom: 0;
-}
-
-[class*="col-"] > .ce--inner {
-  //max-width: inherit;
-=======
 @include media-breakpoint-down(lg) {
   .pulled-up-element {
     transform: none !important;
     margin-top: var(--main-gap);
     margin-bottom: var(--main-gap) !important;
   }
->>>>>>> 305bc600
 }
 
 


<<<<<<< HEAD
img {
  max-width: 100%;
  height: unset;

  &:not([width]) {
    width: unset;
  }
}
=======
  img {

    height: unset;


    &:not([width]){
       max-width: 100%;
          width: unset;
    }
  }
>>>>>>> 0c757bec

html body {
  -moz-osx-font-smoothing: grayscale;
  -webkit-font-smoothing: antialiased;
  /*
    -moz-hyphens: auto;
  -ms-hyphens: auto;
  -webkit-hyphens: auto;
  hyphens: auto;
   */

  *:focus,
  *:active {
    outline: 0px;
  }
}
<<<<<<< HEAD
=======

>>>>>>> 0c757bec


<<<<<<< HEAD
figure {
  margin: 0;
}
=======

>>>>>>> 0c757bec


strong,
b {
  font-weight: $font-weight-bold;
}

iframe,
embed {
  width: 100%;
}

video {
  width: 100%;
  max-height: 100%;
}


a {
  transition: color 0.3s ease;

  figcaption {
    color: $body-color;
  }
}


p {
  line-height: var(--bs-body-line-height-lg);

  > a.alert {
    margin-top: 0px;
    margin-bottom: 0px;
  }

  &:last-of-type {
    margin-bottom: 0px;
  }

  & + h2,
  & + .h2 {
    margin-top: 2rem;
  }
}

main {
  ul {
    padding-left: 20px;

    &:last-child {
      margin-bottom: 0px;
    }
  }

  p:last-child:last-of-type {
    margin-bottom: 0px;
  }
}

.table-responsive {
  margin-bottom: 1rem;

  &:last-child {
    margin-bottom: 0px;
  }

  > table.table {
    margin-top: 0px;
  }
}

table.table {
  margin-top: 1rem;
  margin-bottom: 1rem;

  &:last-child {
    margin-bottom: 0px;
  }

  th {
    white-space: nowrap;
  }

  tr {
    td {
      width: auto;
      height: auto;
    }
  }
}

a.alert {
  text-decoration: none;

  i {
    @include font-size(22px);
    margin-right: rfs-value(15px);
    vertical-align: sub;
  }




i:has( + a) {
  transition: color .3s ease-in-out;
}

i:has( + a:hover) {
  color: rgba(var(--bs-link-hover-color-rgb), var(--bs-link-opacity, 1));
}

.text-primary {
  color: $primary !important;
}

.text-secondary {
  color: $secondary !important;
}


.list-inline {
  &.with-separator {
    > li {
      &:not(:last-child) {
        &:after {
          content: "|";
          display: inline-block;
          margin: 0 -5px 0 4px;
        }
      }
    }
  }
}

%list-check {
  list-style-type: none;
  padding: 0px;
  margin: 0px;

  > li {
    position: relative;
    padding-left: 35px;

    &:not(:last-child) {
      margin-bottom: 8px;
    }

    &:before {
      @extend %fa-icon;
      @extend #{$icon-type} !optional;
      content: "\f00c";
      position: absolute;
      padding-right: rfs-value(10px);
      color: var(--bs-primary);
      left: 0;
      top: 2px;
    }

    a {
      text-decoration: none;
      color: var(--bs-body-color);
      display: inline-block;
    }
  }
}

%list-downloads {
  list-style-type: none;
  padding: 0px;
  margin: 0px;

  > li {
    position: relative;
    padding-left: 35px;

    &:not(:last-child) {
      margin-bottom: 8px;
    }

    &:before {
      @extend %fa-icon;
      @extend #{$icon-type} !optional;
      content: "\f019";
      position: absolute;
      padding-right: rfs-value(10px);
      color: var(--bs-primary);
      left: 0;
      top: 0px;
      font-size: 1.25rem;
    }

    a {
      text-decoration: none;
      color: var(--bs-primary);
      display: inline-block;

      &:hover {
        text-decoration: underline;
      }
    }
  }
}


%list-dots {
  list-style-type: none;
  padding: 0px;
  margin: 0px;

  > li {
    position: relative;
    padding-left: 35px;

    &:not(:last-child) {
      margin-bottom: 8px;
    }

    &:before {
      @extend %fa-icon;
      @extend #{$icon-type} !optional;
      content: "\f111";
      position: absolute;
      padding-right: rfs-value(10px);
      color: var(--bs-body-color-inverse);
      left: 0;
      top: 5px;
      font-size: 0.75rem;
    }

    a {
      text-decoration: none;
      display: inline-block;
    }
  }
}

.list-dots {
  @extend %list-dots;
}

.list-downloads {
  @extend %list-downloads;
}

.list-check {
  @extend %list-check;
}

ul[class*="list-"][class*="text-"] {
  > li {
    color: inherit;

    &:before {
      color: inherit;

      > a {
        color: inherit !important;
      }
    }
  }
}


// Schriftgrößen-Klassen
.text-xs {
  @include font-size($font-size-xs);
}

.text-sm {
  @include font-size($font-size-sm);
}

.text-base {
  font-size: $font-size-base !important;
}

.text-lg {
  @include font-size($font-size-lg);
}

.text-xl {
  @include font-size($font-size-xl);
}

<|MERGE_RESOLUTION|>--- conflicted
+++ resolved
@@ -1,14 +1,4 @@
 
-<<<<<<< HEAD
-img {
-  max-width: 100%;
-  height: unset;
-
-  &:not([width]) {
-    width: unset;
-  }
-}
-=======
   img {
 
     height: unset;
@@ -19,7 +9,6 @@
           width: unset;
     }
   }
->>>>>>> 0c757bec
 
 html body {
   -moz-osx-font-smoothing: grayscale;
@@ -36,123 +25,116 @@
     outline: 0px;
   }
 }
-<<<<<<< HEAD
-=======
-
->>>>>>> 0c757bec
-
-
-<<<<<<< HEAD
-figure {
-  margin: 0;
-}
-=======
-
->>>>>>> 0c757bec
-
-
-strong,
-b {
-  font-weight: $font-weight-bold;
-}
-
-iframe,
-embed {
-  width: 100%;
-}
-
-video {
-  width: 100%;
-  max-height: 100%;
-}
-
-
-a {
-  transition: color 0.3s ease;
-
-  figcaption {
-    color: $body-color;
-  }
-}
-
-
-p {
-  line-height: var(--bs-body-line-height-lg);
-
-  > a.alert {
-    margin-top: 0px;
-    margin-bottom: 0px;
-  }
-
-  &:last-of-type {
-    margin-bottom: 0px;
-  }
-
-  & + h2,
-  & + .h2 {
-    margin-top: 2rem;
-  }
-}
-
-main {
-  ul {
-    padding-left: 20px;
+
+
+  figure {
+    margin: 0;
+  }
+
+
+
+  strong,
+  b {
+    font-weight: $font-weight-bold;
+  }
+
+  iframe,
+  embed {
+    width: 100%;
+  }
+
+  video {
+    width: 100%;
+    max-height: 100%;
+  }
+
+
+  a {
+    transition: color 0.3s ease;
+
+    figcaption {
+      color: $body-color;
+    }
+  }
+
+
+
+  p {
+    line-height: var(--bs-body-line-height-lg);
+
+    > a.alert {
+      margin-top: 0px;
+      margin-bottom: 0px;
+    }
+
+    &:last-of-type {
+      margin-bottom: 0px;
+    }
+
+    & + h2,
+    & + .h2 {
+      margin-top: 2rem;
+    }
+  }
+
+  main {
+    ul {
+      padding-left: 20px;
+
+      &:last-child {
+        margin-bottom: 0px;
+      }
+    }
+
+    p:last-child:last-of-type {
+      margin-bottom: 0px;
+    }
+  }
+
+  .table-responsive {
+    margin-bottom: 1rem;
 
     &:last-child {
       margin-bottom: 0px;
     }
-  }
-
-  p:last-child:last-of-type {
-    margin-bottom: 0px;
-  }
-}
-
-.table-responsive {
-  margin-bottom: 1rem;
-
-  &:last-child {
-    margin-bottom: 0px;
-  }
-
-  > table.table {
-    margin-top: 0px;
-  }
-}
-
-table.table {
-  margin-top: 1rem;
-  margin-bottom: 1rem;
-
-  &:last-child {
-    margin-bottom: 0px;
-  }
-
-  th {
-    white-space: nowrap;
-  }
-
-  tr {
-    td {
-      width: auto;
-      height: auto;
-    }
-  }
-}
-
-a.alert {
-  text-decoration: none;
-
-  i {
-    @include font-size(22px);
-    margin-right: rfs-value(15px);
-    vertical-align: sub;
-  }
-
-
-
-
-i:has( + a) {
+
+    > table.table {
+      margin-top: 0px;
+    }
+  }
+
+  table.table {
+    margin-top: 1rem;
+    margin-bottom: 1rem;
+
+    &:last-child {
+      margin-bottom: 0px;
+    }
+
+    th{
+         white-space: nowrap;
+    }
+    tr {
+      td {
+        width: auto;
+        height: auto;
+      }
+    }
+  }
+
+  a.alert {
+    text-decoration: none;
+
+    i {
+      @include font-size(22px);
+      margin-right: rfs-value(15px);
+      vertical-align: sub;
+    }
+  }
+
+
+
+i:has( + a){
   transition: color .3s ease-in-out;
 }
 

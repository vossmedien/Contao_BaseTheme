--- conflicted
+++ resolved
@@ -52,11 +52,8 @@
   flex-flow: column wrap;
   margin-bottom: var(--current-headline-spacing);
 
-<<<<<<< HEAD
-=======
   //@extend .container;
 
->>>>>>> 0841eeaa
   * {
     margin: 0 !important;
     max-width: 100%;

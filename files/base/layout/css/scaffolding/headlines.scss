--- conflicted
+++ resolved
@@ -48,7 +48,7 @@
   flex-flow: column nowrap;
 
   * {
-    margin: 0;
+    margin: 0 !important;
     max-width: 100%;
   }
 
@@ -70,19 +70,6 @@
         @include responsive-font-size-breakpoint($subline-sizes-by-headline, $heading);
         color: var(--bs-subline-color);
         font-weight: var(--bs-subline-font-weight);
-      }
-
-      // Neue Styles für Topline und Subline basierend auf Maps
-      .ce--topline {
-        color: var(--bs-primary); // Farbe hier direkt setzen
-        font-weight: $font-weight-bold; // Gewicht hier direkt setzen
-        margin: map-get($topline-margins, $heading); // Margin aus Map
-      }
-
-      .ce--subline {
-        color: currentColor; // Farbe hier direkt setzen
-        font-weight: $font-weight-light; // Gewicht hier direkt setzen
-        margin: map-get($subline-margins, $heading); // Margin aus Map
       }
     }
   }
@@ -106,10 +93,6 @@
 
 @include headline-weights;
 
-<<<<<<< HEAD
-// Entferne den redundanten media-query-Block, da wir die responsiven
-// Anpassungen jetzt direkt in die anderen Blöcke integriert haben
-=======
 .ce--subline {
   color: var(--bs-subline-color);
   font-weight: var(--bs-subline-font-weight);
@@ -120,5 +103,4 @@
   color: var(--bs-topline-color);
   font-weight: var(--bs-topline-font-weight);
   margin: var(--bs-topline-extra-margin);
-}
->>>>>>> 9f53c419
+}
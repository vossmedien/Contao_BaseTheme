--- conflicted
+++ resolved
@@ -159,18 +159,6 @@
                     
                     notification_id: button.dataset.notificationId,
                     element_id: button.dataset.elementId,
-<<<<<<< HEAD
-                    // Mitgliedschaftsdauer und Gruppen
-                    subscription_duration: button.dataset.subscriptionDuration ? parseInt(button.dataset.subscriptionDuration) : 0,
-                    duration: button.dataset.duration ? parseInt(button.dataset.duration) : 0,
-                    member_group: button.dataset.memberGroup || null,
-                    create_user: button.dataset.createUser === 'true' || false,
-                    // E-Mail-Einstellungen hinzufügen
-                    sender_email: button.dataset.senderEmail,
-                    admin_email: button.dataset.adminEmail,
-                    admin_template: button.dataset.adminTemplate,
-                    user_template: button.dataset.userTemplate
-=======
                     currency: button.dataset.currency || 'eur',
                     
                     // Absender-E-Mail für Benachrichtigungen
@@ -200,16 +188,7 @@
                     
                     // HTML-Attribute im Original-Format ebenfalls übertragen
                     'data-create-invoice': 'true' // Immer auf true setzen
->>>>>>> 465a281b
                 };
-
-                // Detailliertes Log für die Mitgliedschaftsdaten
-                console.log('Mitgliedschaftsdaten aus Button extrahiert:', {
-                    subscription_duration: productData.subscription_duration,
-                    duration: productData.duration,
-                    member_group: productData.member_group,
-                    create_user: productData.create_user
-                });
 
                 // Sicherstellen, dass der Preis eine gültige Zahl ist
                 if (isNaN(productData.price)) {
@@ -371,21 +350,9 @@
                         .then(session => {
                             // Weiterleitung zur Stripe Checkout-Seite
                             if (session && session.url) {
-                                // Entferne den Ladeindikator vor der Weiterleitung
-                                this.hideLoadingIndicator();
-                                const loader = document.getElementById('stripe-checkout-loader');
-                                if (loader) {
-                                    loader.remove();
-                                }
-                                // Zur Stripe-Seite weiterleiten
                                 window.location.href = session.url;
                             } else {
                                 this.hideLoading();
-                                // Entferne den globalen Ladeindikator
-                                const loader = document.getElementById('stripe-checkout-loader');
-                                if (loader) {
-                                    loader.remove();
-                                }
                                 console.error('Keine gültige Checkout-URL erhalten');
 
                                 // Falls UI-Handler vorhanden, Fehlermeldung anzeigen
@@ -396,11 +363,6 @@
                         })
                         .catch(error => {
                             this.hideLoading();
-                            // Entferne den globalen Ladeindikator
-                            const loader = document.getElementById('stripe-checkout-loader');
-                            if (loader) {
-                                loader.remove();
-                            }
                             console.error('Fehler beim Starten des Checkouts:', error);
 
                             // Falls UI-Handler vorhanden, Fehlermeldung anzeigen
@@ -442,28 +404,6 @@
             console.log('Rechnungserstellung:', productData.create_invoice);
             console.log('Preis (Original):', productData.price);
             console.log('Preis-Typ:', typeof productData.price);
-
-            // Markup des Produkts für E-Mail-Templates speichern (falls vorhanden)
-            let productMarkup = '';
-            let buttonMarkup = '';
-            
-            if (productData.elementId) {
-                // Produktelement finden
-                const productElement = document.querySelector(`[data-element-id="${productData.elementId}"]`);
-                if (productElement) {
-                    // Das nächste .card-body Element erfassen
-                    const productCardBody = productElement.closest('.card').querySelector('.card-body');
-                    if (productCardBody) {
-                        productMarkup = productCardBody.innerHTML;
-                    }
-                    
-                    // Den Button-Bereich erfassen
-                    const productButton = productElement.closest('.card').querySelector('.card-footer');
-                    if (productButton) {
-                        buttonMarkup = productButton.innerHTML;
-                    }
-                }
-            }
 
             // Preis in Cent umrechnen für Stripe
             let priceCents = 0;
@@ -506,11 +446,8 @@
                     tax_rate: productData.tax_rate || 19, // Standardmäßig 19% Mehrwertsteuer
                     tax_included: true, // Der angegebene Preis enthält bereits die Steuer (Brutto)
                     create_invoice: productData.create_invoice, // Rechnungserstellung berücksichtigen
-                    create_user: productData.create_user || this.createUserAccount || false, // Benutzer erstellen
-                    member_group: productData.member_group || null, // Mitgliedergruppe
                     notification_id: productData.notification_id,
-                    duration: productData.duration || 0, // Mitgliedsdauer in Monaten
-                    subscription_duration: productData.subscription_duration || 0, // Alternative Mitgliedschaftsdauer
+                    duration: productData.duration || 0, // Mitgliedsdauer in Monaten hinzufügen
                     // E-Mail-Templates und Adressen hinzufügen
                     sender_email: productData.sender_email,
                     admin_email: productData.admin_email,
@@ -523,9 +460,7 @@
                 personalData: customerData || {},
                 successUrl: successUrl,
                 cancelUrl: cancelUrl,
-                createUser: this.createUserAccount || productData.create_user || false,
-                productMarkup: productMarkup,
-                buttonMarkup: buttonMarkup
+                createUser: this.createUserAccount || false
             };
 
             // Elementdaten hinzufügen
@@ -550,8 +485,8 @@
                 }
 
                 // Download-Einstellungen
-                checkoutData.productData.download_expires = productData.download_expires;
-                checkoutData.productData.download_limit = productData.download_limit;
+                checkoutData.productData.download_expires = productData.download_expires || 7;
+                checkoutData.productData.download_limit = productData.download_limit || 3;
             }
 
             console.log('Sende Checkout-Anfrage mit folgenden Daten:', checkoutData);
@@ -599,12 +534,6 @@
 
                 if (redirectUrl) {
                     console.log('Leite zum Stripe Checkout weiter:', redirectUrl);
-                    // Ladeindikator entfernen vor der Weiterleitung
-                    this.hideLoadingIndicator();
-                    const loader = document.getElementById('stripe-checkout-loader');
-                    if (loader) {
-                        loader.remove();
-                    }
                     window.location.href = redirectUrl;
                 } else if (data.id) {
                     // Fallback: Wenn eine Session-ID, aber keine URL zurückkommt
@@ -613,13 +542,6 @@
                     // Prüfen, ob Stripe geladen ist
                     if (typeof Stripe === 'undefined') {
                         throw new Error('Stripe ist nicht geladen');
-                    }
-
-                    // Ladeindikator entfernen vor der Weiterleitung
-                    this.hideLoadingIndicator();
-                    const loader = document.getElementById('stripe-checkout-loader');
-                    if (loader) {
-                        loader.remove();
                     }
 
                     // Hole Stripe-Key aus der Konfiguration
@@ -638,12 +560,6 @@
                 }
             })
             .catch(error => {
-                // Ladeindikator im Fehlerfall entfernen
-                this.hideLoadingIndicator();
-                const loader = document.getElementById('stripe-checkout-loader');
-                if (loader) {
-                    loader.remove();
-                }
                 console.error('Fehler beim Erstellen der Checkout-Session:', error);
                 alert(this.texts.error || 'Ein Fehler ist aufgetreten: ' + error.message);
             });
@@ -760,11 +676,7 @@
 
             console.log('Sende Checkout-Anfrage mit Daten:', stripeData);
 
-            // Hinzufügen eines Ladevorgangs, um zu verhindern, dass das Modal geschlossen wird
-            this.showLoadingIndicator();
-
-            console.log('Sende Anfrage an Server...');
-            
+            // POST-Request zum Erstellen einer Checkout-Session
             const response = await fetch('/stripe/create-checkout-session', {
                 method: 'POST',
                 headers: {
@@ -778,29 +690,15 @@
                 const errorData = await response.json().catch(() => ({ error: 'HTTP-Fehler: ' + response.status }));
                 throw new Error(errorData.error || 'Serverfehler: ' + response.status);
             }
-            
+
             const data = await response.json();
-            
+
             if (data.error) {
                 throw new Error(data.error);
             }
 
             if (!data.id && !data.session_url) {
                 throw new Error('Keine gültige Session-Daten erhalten');
-            }
-            
-            // Schließe das Modal und entferne den Ladeindikator bevor zur Stripe-Checkout-Seite weitergeleitet wird
-            if (this.uiHandler) {
-                this.uiHandler.closeModal();
-            }
-            
-            // Ladeindikator explizit entfernen
-            this.hideLoadingIndicator();
-            
-            // Entferne auch den globalen Ladeindikator
-            const loader = document.getElementById('stripe-checkout-loader');
-            if (loader) {
-                loader.remove();
             }
 
             // Session-URL zurückgeben
@@ -808,18 +706,9 @@
                 url: data.session_url || data.url,
                 id: data.id
             };
+
         } catch (error) {
             console.error('Fehler beim Checkout-Prozess:', error);
-            
-            // Im Fehlerfall auch den Ladeindikator entfernen
-            this.hideLoadingIndicator();
-            
-            // Entferne auch den globalen Ladeindikator
-            const loader = document.getElementById('stripe-checkout-loader');
-            if (loader) {
-                loader.remove();
-            }
-            
             throw error;
         }
     }
@@ -1007,16 +896,8 @@
 
             // Antwort verarbeiten
             if (!response.ok) {
-                // Fehlerbehandlung bei HTTP-Fehler
                 const errorText = await response.text();
                 console.error('Server-Fehler bei direktem Checkout:', response.status, errorText);
-
-                // Ladeindikator entfernen
-                this.hideLoadingIndicator();
-                const loader = document.getElementById('stripe-checkout-loader');
-                if (loader) {
-                    loader.remove();
-                }
 
                 let errorMessage;
                 try {
@@ -1026,85 +907,40 @@
                     errorMessage = 'Fehler bei der Verbindung zum Zahlungsserver. Status: ' + response.status;
                 }
 
-                if (statusElement) {
-                    statusElement.classList.add('error');
-                    statusElement.textContent = errorMessage;
-                } else {
-                    alert(errorMessage);
-                }
-                return;
-            }
-
-            // Daten aus der Antwort extrahieren
+                throw new Error(errorMessage);
+            }
+
             const data = await response.json();
 
+            if (!data.id) {
+                throw new Error('Keine Session-ID vom Server erhalten');
+            }
+
+            console.log('Checkout-Session erstellt, leite weiter zu Stripe Checkout');
+
+            // Status-Update (optional)
             if (statusElement) {
-                statusElement.textContent = 'Leite weiter zu Stripe...';
-            }
-
-            // Prüfen, ob eine Session-URL zurückkommt
-            if (data.session_url || data.url) {
-                // Direktes Weiterleiten zum Stripe Checkout
-                console.log('Leite weiter zum Stripe Checkout...');
-                
-                // Ladeindikator entfernen
-                this.hideLoadingIndicator();
-                const loader = document.getElementById('stripe-checkout-loader');
-                if (loader) {
-                    loader.remove();
-                }
-                
-                window.location.href = data.session_url || data.url;
-            } else if (data.id) {
-                // Fallback für ältere API-Version ohne direkte URL
-                console.log('Verwende redirectToCheckout mit Session-ID');
-                
-                // Ladeindikator entfernen
-                this.hideLoadingIndicator();
-                const loader = document.getElementById('stripe-checkout-loader');
-                if (loader) {
-                    loader.remove();
-                }
-                
-                await this.stripe.redirectToCheckout({
-                    sessionId: data.id
-                });
-            } else {
-                // Fehlerfall: Weder URL noch ID erhalten
-                console.error('Keine Session-URL oder ID erhalten:', data);
-                
-                // Ladeindikator entfernen
-                this.hideLoadingIndicator();
-                const loader = document.getElementById('stripe-checkout-loader');
-                if (loader) {
-                    loader.remove();
-                }
-                
-                const errorMessage = 'Fehler bei der Kommunikation mit dem Zahlungsdienst.';
-                if (statusElement) {
-                    statusElement.classList.add('error');
-                    statusElement.textContent = errorMessage;
-                } else {
-                    alert(errorMessage);
-                }
-            }
+                statusElement.textContent = 'Weiterleitung zum Zahlungsformular...';
+            }
+
+            // Zu Stripe Checkout weiterleiten
+            const { error } = await this.stripe.redirectToCheckout({
+                sessionId: data.id
+            });
+
+            if (error) {
+                throw new Error(error.message || 'Fehler bei der Weiterleitung zum Zahlungsformular.');
+            }
+
         } catch (error) {
-            console.error('Fehler bei redirectToCheckout:', error);
-            
-            // Ladeindikator entfernen
-            this.hideLoadingIndicator();
-            const loader = document.getElementById('stripe-checkout-loader');
-            if (loader) {
-                loader.remove();
-            }
-            
-            const errorMessage = error.message || 'Fehler bei der Verbindung zum Zahlungsdienst.';
+            console.error('Fehler beim direkten Checkout:', error);
+            alert('Fehler beim Zahlungsvorgang: ' + (error.message || this.texts.errorGeneral));
+
+            // Status-Anzeige zurücksetzen (optional)
             const statusElement = document.getElementById('checkout-status');
             if (statusElement) {
-                statusElement.classList.add('error');
-                statusElement.textContent = errorMessage;
-            } else {
-                alert(errorMessage);
+                statusElement.textContent = 'Fehler: ' + error.message;
+                statusElement.style.color = 'red';
             }
         }
     }

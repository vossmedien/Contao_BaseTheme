<?xml version="1.0" encoding="UTF-8"?>
<project version="4">
  <component name="MessDetectorOptionsConfiguration">
    <option name="transferred" value="true" />
  </component>
  <component name="PHPCSFixerOptionsConfiguration">
    <option name="transferred" value="true" />
  </component>
  <component name="PHPCodeSnifferOptionsConfiguration">
    <option name="transferred" value="true" />
  </component>
  <component name="PhpCodeSniffer">
    <phpcs_settings>
      <phpcs_by_interpreter asDefaultInterpreter="true" interpreter_id="5cbd2bc2-26f9-4ffa-a2c4-01359d6c8e89" timeout="30000" />
    </phpcs_settings>
  </component>
  <component name="PhpIncludePathManager">
    <include_path>
<<<<<<< HEAD
      <path value="$PROJECT_DIR$/vendor/madeyourday/contao-rocksolid-custom-elements" />
      <path value="$PROJECT_DIR$/vendor/caeli-wind/contao-caeli-content-creator" />
      <path value="$PROJECT_DIR$/vendor/vsm/vsm-helper-tools" />
      <path value="$PROJECT_DIR$/vendor/caeli-wind/caeli-auction-connect" />
      <path value="$PROJECT_DIR$/vendor/NEdev/contao-lbd-aiolos-bundle" />
      <path value="$PROJECT_DIR$/vendor/composer" />
      <path value="$PROJECT_DIR$/vendor/test/testtesttest" />
      <path value="$PROJECT_DIR$/vendor/contao/news-bundle" />
=======
      <path value="$PROJECT_DIR$/vendor/vsm/vsm-helper-tools" />
      <path value="$PROJECT_DIR$/vendor/contao/calendar-bundle" />
      <path value="$PROJECT_DIR$/vendor/terminal42/notification_center" />
      <path value="$PROJECT_DIR$/vendor/vsm/vsm-stripe-connect" />
>>>>>>> 6e4ef572
    </include_path>
  </component>
  <component name="PhpProjectSharedConfiguration" php_language_level="8.1" />
  <component name="PhpStan">
    <PhpStan_settings>
      <phpstan_by_interpreter asDefaultInterpreter="true" interpreter_id="5cbd2bc2-26f9-4ffa-a2c4-01359d6c8e89" timeout="60000" />
    </PhpStan_settings>
  </component>
  <component name="PhpStanOptionsConfiguration">
    <option name="transferred" value="true" />
  </component>
  <component name="PhpUnit">
    <phpunit_settings>
      <PhpUnitSettings custom_loader_path="$PROJECT_DIR$/vendor/autoload.php" />
    </phpunit_settings>
  </component>
  <component name="Psalm">
    <Psalm_settings>
      <psalm_fixer_by_interpreter asDefaultInterpreter="true" interpreter_id="5cbd2bc2-26f9-4ffa-a2c4-01359d6c8e89" timeout="60000" />
    </Psalm_settings>
  </component>
  <component name="PsalmOptionsConfiguration">
    <option name="transferred" value="true" />
  </component>
</project><|MERGE_RESOLUTION|>--- conflicted
+++ resolved
@@ -16,21 +16,15 @@
   </component>
   <component name="PhpIncludePathManager">
     <include_path>
-<<<<<<< HEAD
       <path value="$PROJECT_DIR$/vendor/madeyourday/contao-rocksolid-custom-elements" />
       <path value="$PROJECT_DIR$/vendor/caeli-wind/contao-caeli-content-creator" />
       <path value="$PROJECT_DIR$/vendor/vsm/vsm-helper-tools" />
       <path value="$PROJECT_DIR$/vendor/caeli-wind/caeli-auction-connect" />
       <path value="$PROJECT_DIR$/vendor/NEdev/contao-lbd-aiolos-bundle" />
       <path value="$PROJECT_DIR$/vendor/composer" />
-      <path value="$PROJECT_DIR$/vendor/test/testtesttest" />
-      <path value="$PROJECT_DIR$/vendor/contao/news-bundle" />
-=======
-      <path value="$PROJECT_DIR$/vendor/vsm/vsm-helper-tools" />
-      <path value="$PROJECT_DIR$/vendor/contao/calendar-bundle" />
-      <path value="$PROJECT_DIR$/vendor/terminal42/notification_center" />
+      <path value="$PROJECT_DIR$/vendor/caeli-wind/caeli-pin-login" />
+      <path value="$PROJECT_DIR$/vendor/caeli-wind/caeli-pin-login_backup" />
       <path value="$PROJECT_DIR$/vendor/vsm/vsm-stripe-connect" />
->>>>>>> 6e4ef572
     </include_path>
   </component>
   <component name="PhpProjectSharedConfiguration" php_language_level="8.1" />

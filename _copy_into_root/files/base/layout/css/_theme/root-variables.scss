--- conflicted
+++ resolved
@@ -89,11 +89,7 @@
 
   // Animate on Scroll
   --animate-duration: 650ms;
-<<<<<<< HEAD
-  --animate-delay: ms;
-=======
   --animate-delay: 15ms;
->>>>>>> 3c45109f
   //--animate-repeat: 0;
   //--animate-sequence: 1;
 

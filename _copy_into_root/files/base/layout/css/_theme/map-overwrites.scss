--- conflicted
+++ resolved
@@ -1,5 +1,3 @@
-<<<<<<< HEAD
-=======
 $theme-colors: (
         "primary": $primary,
         "secondary": $secondary,
@@ -17,7 +15,6 @@
 
 
 
->>>>>>> 9f53c419
 $spacers: (
         0: 0,
         1: 0.5rem,
@@ -114,9 +111,6 @@
         'h4': .2em 0 0 0,
         'h5': .2em 0 0 0,
         'h6': .2em 0 0 0
-<<<<<<< HEAD
-);
-=======
 );
 
 
@@ -140,4 +134,3 @@
         xl: 1200px,
         xxl: 1340px,
 );
->>>>>>> 9f53c419
